module.exports = [
  {
    permanent: true,
    source: '/auth/Auth',
    destination: '/auth',
  },
  {
    permanent: true,
    source: '/docs/guides/storage-caching',
    destination: '/docs/guides/storage/cdn',
  },
  {
    permanent: true,
    source: '/database/Database',
    destination: '/database',
  },
  {
    permanent: true,
    source: '/edge-functions/edge-functions',
    destination: '/edge-functions',
  },
  {
    permanent: true,
    source: '/storage/Storage',
    destination: '/storage',
  },
  {
    permanent: false,
    source: '/blog/2021/03/08/toad-a-link-shorterner-with-simple-apis-for-low-coders',
    destination: '/blog/2021/03/08/toad-a-link-shortener-with-simple-apis-for-low-coders',
  },
  {
    permanent: false,
    source: '/blog/2020/07/10/surviving-hacker-news',
    destination: '/blog/2020/07/10/alpha-launch-postmortem',
  },
  {
    permanent: false,
    source: '/docs/common/_CommonResponses',
    destination: '/docs',
  },
  { permanent: false, source: '/docs/common/_DummyData', destination: '/docs' },
  { permanent: false, source: '/docs/common/_FromFunction', destination: '/docs' },
  {
    permanent: false,
    source: '/docs/common/filters/_adj',
    destination: '/docs/reference/javascript/rangeAdjacent',
  },
  {
    permanent: false,
    source: '/docs/common/filters/_cd',
    destination: '/docs/reference/javascript/containedBy',
  },
  {
    permanent: false,
    source: '/docs/common/filters/_cs',
    destination: '/docs/reference/javascript/contains',
  },
  {
    permanent: false,
    source: '/docs/common/filters/_eq',
    destination: '/docs/reference/javascript/eq',
  },
  {
    permanent: false,
    source: '/docs/common/filters/_filter',
    destination: '/docs/reference/javascript/filter',
  },
  {
    permanent: false,
    source: '/docs/common/filters/_gt',
    destination: '/docs/reference/javascript/gt',
  },
  {
    permanent: false,
    source: '/docs/common/filters/_gte',
    destination: '/docs/reference/javascript/gte',
  },
  {
    permanent: false,
    source: '/docs/common/filters/_ilike',
    destination: '/docs/reference/javascript/ilike',
  },
  {
    permanent: false,
    source: '/docs/common/filters/_in',
    destination: '/docs/reference/javascript/in',
  },
  {
    permanent: false,
    source: '/docs/common/filters/_is',
    destination: '/docs/reference/javascript/is',
  },
  {
    permanent: false,
    source: '/docs/common/filters/_like',
    destination: '/docs/reference/javascript/like',
  },
  {
    permanent: false,
    source: '/docs/common/filters/_lt',
    destination: '/docs/reference/javascript/lt',
  },
  {
    permanent: false,
    source: '/docs/common/filters/_lte',
    destination: '/docs/reference/javascript/lte',
  },
  {
    permanent: false,
    source: '/docs/common/filters/_match',
    destination: '/docs/reference/javascript/match',
  },
  {
    permanent: false,
    source: '/docs/common/filters/_neq',
    destination: '/docs/reference/javascript/neq',
  },
  {
    permanent: false,
    source: '/docs/common/filters/_not',
    destination: '/docs/reference/javascript/not',
  },
  {
    permanent: false,
    source: '/docs/common/filters/_nxl',
    destination: '/docs/reference/javascript/rangeGte',
  },
  {
    permanent: false,
    source: '/docs/common/filters/_nxr',
    destination: '/docs/reference/javascript/rangeLte',
  },
  {
    permanent: false,
    source: '/docs/common/filters/_or',
    destination: '/docs/reference/javascript/or',
  },
  {
    permanent: false,
    source: '/docs/common/filters/_ova',
    destination: '/docs/reference/javascript/overlaps',
  },
  {
    permanent: false,
    source: '/docs/common/filters/_ovr',
    destination: '/docs/reference/javascript/overlaps',
  },
  {
    permanent: false,
    source: '/docs/common/filters/_sl',
    destination: '/docs/reference/javascript/rangeLt',
  },
  {
    permanent: false,
    source: '/docs/common/filters/_sr',
    destination: '/docs/reference/javascript/rangeGt',
  },
  {
    permanent: false,
    source: '/docs/library/authentication',
    destination: '/docs/guides/auth',
  },
  {
    permanent: false,
    source: '/docs/library/delete',
    destination: '/docs/reference/javascript/delete',
  },
  {
    permanent: false,
    source: '/docs/library/get',
    destination: '/docs/reference/javascript/select',
  },
  {
    permanent: false,
    source: '/docs/library/getting-started',
    destination: '/docs/reference/javascript/supabase-client',
  },
  {
    permanent: false,
    source: '/docs/library/patch',
    destination: '/docs/reference/javascript/update',
  },
  {
    permanent: false,
    source: '/docs/library/post',
    destination: '/docs/reference/javascript/insert',
  },
  {
    permanent: false,
    source: '/docs/library/stored-procedures',
    destination: '/docs/reference/javascript/rpc',
  },
  {
    permanent: false,
    source: '/docs/library/subscribe',
    destination: '/docs/reference/javascript/subscribe',
  },
  {
    permanent: false,
    source: '/docs/library/user-management',
    destination: '/docs/guides/auth',
  },
  {
    permanent: false,
    source: '/docs/postgres/postgres-intro',
    destination: '/docs/postgres/server/about',
  },
  {
    permanent: false,
    source: '/docs/realtime/about',
    destination: '/docs/realtime/server/about',
  },
  { permanent: false, source: '/docs/realtime/aws', destination: '/docs/postgres/server/aws' },
  {
    permanent: false,
    source: '/docs/realtime/digitalocean',
    destination: '/docs/postgres/server/digitalocean',
  },
  {
    permanent: false,
    source: '/docs/realtime/docker',
    destination: '/docs/postgres/server/docker',
  },
  {
    permanent: false,
    source: '/docs/realtime/source',
    destination: '/docs/postgres/server/about',
  },
  {
    permanent: false,
    source: '/docs/client/supabase-client',
    destination: '/docs/reference/javascript/supabase-client',
  },
  {
    permanent: false,
    source: '/docs/client/installing',
    destination: '/docs/reference/javascript/installing',
  },
  {
    permanent: false,
    source: '/docs/client/initializing',
    destination: '/docs/reference/javascript/initializing',
  },
  {
    permanent: false,
    source: '/docs/client/generating-types',
    destination: '/docs/reference/javascript/generating-types',
  },
  {
    permanent: false,
    source: '/docs/client/auth-signup',
    destination: '/docs/reference/javascript/auth-signup',
  },
  {
    permanent: false,
    source: '/docs/client/auth-signin',
    destination: '/docs/reference/javascript/v1/auth-signin',
  },
  {
    permanent: false,
    source: '/docs/client/auth-signout',
    destination: '/docs/reference/javascript/auth-signout',
  },
  {
    permanent: false,
    source: '/docs/client/auth-verifyotp',
    destination: '/docs/reference/javascript/auth-verifyotp',
  },
  {
    permanent: false,
    source: '/docs/client/auth-session',
    destination: '/docs/reference/javascript/v1/auth-session',
  },
  {
    permanent: false,
    source: '/docs/client/auth-user',
    destination: '/docs/reference/javascript/auth-user',
  },
  {
    permanent: false,
    source: '/docs/client/auth-update',
    destination: '/docs/reference/javascript/auth-update',
  },
  {
    permanent: false,
    source: '/docs/client/auth-onauthstatechange',
    destination: '/docs/reference/javascript/auth-onauthstatechange',
  },
  {
    permanent: false,
    source: '/docs/client/reset-password-email',
    destination: '/docs/reference/javascript/reset-password-email',
  },
  {
    permanent: false,
    source: '/docs/client/select',
    destination: '/docs/reference/javascript/select',
  },
  {
    permanent: false,
    source: '/docs/client/insert',
    destination: '/docs/reference/javascript/insert',
  },
  {
    permanent: false,
    source: '/docs/client/update',
    destination: '/docs/reference/javascript/update',
  },
  {
    permanent: false,
    source: '/docs/client/delete',
    destination: '/docs/reference/javascript/delete',
  },
  {
    permanent: false,
    source: '/docs/client/rpc',
    destination: '/docs/reference/javascript/rpc',
  },
  {
    permanent: false,
    source: '/docs/client/subscribe',
    destination: '/docs/reference/javascript/subscribe',
  },
  {
    permanent: false,
    source: '/docs/client/removesubscription',
    destination: '/docs/reference/javascript/v1/removesubscription',
  },
  {
    permanent: false,
    source: '/docs/client/getsubscriptions',
    destination: '/docs/reference/javascript/v1/getsubscriptions',
  },
  {
    permanent: false,
    source: '/docs/client/using-modifiers',
    destination: '/docs/reference/javascript/using-modifiers',
  },
  {
    permanent: false,
    source: '/docs/client/limit',
    destination: '/docs/reference/javascript/limit',
  },
  {
    permanent: false,
    source: '/docs/client/order',
    destination: '/docs/reference/javascript/order',
  },
  {
    permanent: false,
    source: '/docs/client/range',
    destination: '/docs/reference/javascript/range',
  },
  {
    permanent: false,
    source: '/docs/client/single',
    destination: '/docs/reference/javascript/single',
  },
  {
    permanent: false,
    source: '/docs/client/using-filters',
    destination: '/docs/reference/javascript/using-filters',
  },
  {
    permanent: false,
    source: '/docs/client/filter',
    destination: '/docs/reference/javascript/filter',
  },
  { permanent: false, source: '/docs/client/or', destination: '/docs/reference/javascript/or' },
  {
    permanent: false,
    source: '/docs/client/not',
    destination: '/docs/reference/javascript/not',
  },
  {
    permanent: false,
    source: '/docs/client/match',
    destination: '/docs/reference/javascript/match',
  },
  { permanent: false, source: '/docs/client/eq', destination: '/docs/reference/javascript/eq' },
  {
    permanent: false,
    source: '/docs/client/neq',
    destination: '/docs/reference/javascript/neq',
  },
  { permanent: false, source: '/docs/client/gt', destination: '/docs/reference/javascript/gt' },
  {
    permanent: false,
    source: '/docs/client/gte',
    destination: '/docs/reference/javascript/gte',
  },
  { permanent: false, source: '/docs/client/lt', destination: '/docs/reference/javascript/lt' },
  {
    permanent: false,
    source: '/docs/client/lte',
    destination: '/docs/reference/javascript/lte',
  },
  {
    permanent: false,
    source: '/docs/client/like',
    destination: '/docs/reference/javascript/like',
  },
  {
    permanent: false,
    source: '/docs/client/ilike',
    destination: '/docs/reference/javascript/ilike',
  },
  { permanent: false, source: '/docs/client/is', destination: '/docs/reference/javascript/is' },
  { permanent: false, source: '/docs/client/in', destination: '/docs/reference/javascript/in' },
  {
    permanent: false,
    source: '/docs/client/gte',
    destination: '/docs/reference/javascript/gte',
  },
  {
    permanent: false,
    source: '/docs/client/cs',
    destination: '/docs/reference/javascript/contains',
  },
  {
    permanent: false,
    source: '/docs/client/cd',
    destination: '/docs/reference/javascript/containedBy',
  },
  {
    permanent: false,
    source: '/docs/client/sl',
    destination: '/docs/reference/javascript/rangeLt',
  },
  {
    permanent: false,
    source: '/docs/client/sr',
    destination: '/docs/reference/javascript/rangeGt',
  },
  {
    permanent: false,
    source: '/docs/client/nxl',
    destination: '/docs/reference/javascript/rangeGte',
  },
  {
    permanent: false,
    source: '/docs/client/nxr',
    destination: '/docs/reference/javascript/rangeLte',
  },
  {
    permanent: false,
    source: '/docs/client/adj',
    destination: '/docs/reference/javascript/rangeAdjacent',
  },
  {
    permanent: false,
    source: '/docs/client/ov',
    destination: '/docs/reference/javascript/overlaps',
  },
  {
    permanent: false,
    source: '/docs/client/ova',
    destination: '/docs/reference/javascript/overlaps',
  },
  {
    permanent: false,
    source: '/docs/client/fts',
    destination: '/docs/reference/javascript/textSearch',
  },
  {
    permanent: false,
    source: '/docs/client/plfts',
    destination: '/docs/reference/javascript/textSearch',
  },
  {
    permanent: false,
    source: '/docs/client/phfts',
    destination: '/docs/reference/javascript/textSearch',
  },
  {
    permanent: false,
    source: '/docs/client/wfts',
    destination: '/docs/reference/javascript/textSearch',
  },
  { permanent: false, source: '/blog/page/:number', destination: '/blog' },
  { permanent: false, source: '/blog/tags', destination: '/blog' },
  { permanent: false, source: '/docs/pricing', destination: '/pricing' },

  {
    permanent: false,
    source: '/docs/careers',
    destination: 'https://about.supabase.com/careers',
  },
  {
    permanent: false,
    source: '/docs/careers/:match*',
    destination: 'https://about.supabase.com/careers//:match*',
  },

  { permanent: false, source: '/docs/resources', destination: '/docs/guides' },

  {
    permanent: false,
    source: '/docs/reference/postgres/getting-started',
    destination: '/docs/guides/database/introduction',
  },
  {
    permanent: false,
    source: '/reference/postgres/connection-strings',
    destination: '/docs/guides/database/connecting/connecting-to-postgres',
  },
  {
    permanent: false,
    source: '/docs/reference/postgres/schemas',
    destination: '/docs/guides/database/tables',
  },
  {
    permanent: false,
    source: '/docs/reference/postgres/tables',
    destination: '/docs/guides/database/tables',
  },
  {
    permanent: false,
    source: '/docs/guides/database/resource-management',
    destination: '/docs/guides/database/timeouts',
  },
  {
    permanent: false,
    source: '/docs/reference/postgres/database-passwords',
    destination: '/docs/guides/database/managing-passwords',
  },
  {
    permanent: false,
    source: '/docs/reference/postgres/changing-timezones',
    destination: '/docs/guides/database/managing-timezones',
  },
  {
    permanent: false,
    source: '/docs/reference/postgres/publications',
    destination: '/docs/guides/database/replication',
  },
  {
    permanent: true,
    source: '/docs/guides/hosting/platform',
    destination: '/docs/guides/platform',
  },
  {
    permanent: true,
    source: '/docs/guides/hosting/platform/access-control',
    destination: '/docs/guides/platform/access-control',
  },
  {
    permanent: true,
    source: '/docs/guides/self-hosting/overview',
    destination: '/docs/guides/self-hosting',
  },
  {
    permanent: true,
    source: '/docs/reference/javascript/delete-user',
    destination: '/docs/reference/javascript/auth-api-deleteuser',
  },
  {
    permanent: true,
    source: '/docs/reference/javascript/reset-password-email',
    destination: '/docs/reference/javascript/auth-api-resetpasswordforemail',
  },
  {
    permanent: true,
    source: '/docs/reference/postgres/connection-strings',
    destination: '/docs/guides/database/connecting-to-postgres',
  },
  {
    permanent: true,
    source: '/docs/guides/database/connecting/connecting-to-postgres',
    destination: '/docs/guides/database/connecting-to-postgres',
  },
  {
    permanent: true,
    source: '/docs/guides/database/connecting/direct-connections',
    destination: '/docs/guides/database/connecting-to-postgres',
  },
  {
    permanent: true,
    source: '/docs/guides/database/connecting/direct-connections',
    destination: '/docs/guides/database/connection-pooling',
  },
  {
    permanent: true,
    source: '/docs/guides',
    destination: '/docs/',
  },
  {
    permanent: true,
    source: '/docs/guides/database/introduction',
    destination: '/docs/guides/database',
  },
  {
    permanent: false,
    source: '/partners',
    destination: '/partners/integrations',
  },
  {
    permanent: false,
    source: '/learn-more',
    destination: '/?utm_source=event&utm_medium=billboard&utm_campaign=aws-atlanta',
  },
  {
    permanent: true,
    source: '/docs/reference/javascript/supabase-client',
    destination: '/docs#reference-documentation',
  },
  {
    permanent: true,
    source: '/join',
    destination: 'https://supabase.com/',
  },
  {
    permanent: true,
    source: '/blog/2022/06/15/blog/2022/06/29/visualizing-supabase-data-using-metabase',
    destination: '/blog/visualizing-supabase-data-using-metabase',
  },
  {
    permanent: true,
    source: '/_app',
    destination: 'https://supabase.com/dashboard',
  },
  {
    permanent: true,
    source: '/blog/2020/05/01/supabase-alpha-april-2020',
    destination: 'blog/supabase-alpha-april-2020',
  },
  {
    permanent: true,
    source: '/blog/2020/06/01/supabase-alpha-may-2020',
    destination: '/blog/supabase-alpha-may-2020',
  },
  {
    permanent: true,
    source: '/blog/2020/06/15/supabase-steve-chavez',
    destination: '/blog/supabase-steve-chavez',
  },
  {
    permanent: true,
    source: '/blog/2020/07/01/supabase-alpha-june-2020',
    destination: '/blog/supabase-alpha-june-2020',
  },
  {
    permanent: true,
    source: '/blog/2020/07/09/postgresql-templates',
    destination: '/blog/postgresql-templates',
  },
  {
    permanent: true,
    source: '/blog/2020/07/10/alpha-launch-postmortem',
    destination: '/blog/alpha-launch-postmortem',
  },
  {
    permanent: true,
    source: '/blog/2020/07/17/postgresql-physical-logical-backups',
    destination: '/blog/postgresql-physical-logical-backups',
  },
  {
    permanent: true,
    source: '/blog/2020/08/02/continuous-postgresql-backup-walg',
    destination: '/blog/continuous-postgresql-backup-walg',
  },
  {
    permanent: true,
    source: '/blog/2020/08/02/supabase-alpha-july-2020',
    destination: '/blog/supabase-alpha-july-2020',
  },
  {
    permanent: true,
    source: '/blog/2020/08/05/supabase-auth',
    destination: '/blog/supabase-auth',
  },
  {
    permanent: true,
    source: '/blog/2020/09/03/supabase-alpha-august-2020',
    destination: '/blog/supabase-alpha-august-2020',
  },
  {
    permanent: true,
    source: '/blog/2020/09/11/supabase-hacktoberfest-2020',
    destination: '/blog/supabase-hacktoberfest-2020',
  },
  {
    permanent: true,
    source: '/blog/2020/10/03/supabase-alpha-september-2020',
    destination: '/blog/supabase-alpha-september-2020',
  },
  {
    permanent: true,
    source: '/blog/2020/10/30/improved-dx',
    destination: '/blog/improved-dx',
  },
  {
    permanent: true,
    source: '/blog/2020/11/02/supabase-alpha-october-2020',
    destination: '/blog/supabase-alpha-october-2020',
  },
  {
    permanent: true,
    source: '/blog/2020/11/18/postgresql-views',
    destination: '/blog/postgresql-views',
  },
  {
    permanent: true,
    source: '/blog/2020/12/01/supabase-alpha-november-2020',
    destination: '/blog/supabase-alpha-november-2020',
  },
  {
    permanent: true,
    source: '/blog/2020/12/02/case-study-monitoro',
    destination: '/blog/case-study-monitoro',
  },
  {
    permanent: true,
    source: '/blog/2020/12/02/case-study-tayfa',
    destination: '/blog/case-study-tayfa',
  },
  {
    permanent: true,
    source: '/blog/2020/12/02/case-study-xendit',
    destination: '/blog/case-study-xendit',
  },
  {
    permanent: true,
    source: '/blog/2020/12/02/supabase-striveschool',
    destination: '/blog/supabase-striveschool',
  },
  {
    permanent: true,
    source: '/blog/2020/12/13/supabase-dashboard-performance',
    destination: '/blog/supabase-dashboard-performance',
  },
  {
    permanent: true,
    source: '/blog/2021/01/02/supabase-beta-december-2020',
    destination: '/blog/supabase-beta-december-2020',
  },
  {
    permanent: true,
    source: '/blog/2021/02/02/supabase-beta-january-2021',
    destination: '/blog/supabase-beta-january-2021',
  },
  {
    permanent: true,
    source: '/blog/2021/02/09/case-study-roboflow',
    destination: '/blog/case-study-roboflow',
  },
  {
    permanent: true,
    source: '/blog/2021/02/27/cracking-postgres-interview',
    destination: '/blog/cracking-postgres-interview',
  },
  {
    permanent: true,
    source: '/blog/2021/03/02/supabase-beta-february-2021',
    destination: '/blog/supabase-beta-february-2021',
  },
  {
    permanent: true,
    source: '/blog/2021/03/05/postgres-as-a-cron-server',
    destination: '/blog/postgres-as-a-cron-server',
  },
  {
    permanent: true,
    source: '/blog/2021/03/08/toad-a-link-shortener-with-simple-apis-for-low-coders',
    destination: '/blog/toad-a-link-shortener-with-simple-apis-for-low-coders',
  },
  {
    permanent: true,
    source: '/blog/2021/03/11/using-supabase-replit',
    destination: '/blog/using-supabase-replit',
  },
  {
    permanent: true,
    source: '/blog/2021/03/22/In-The-Loop',
    destination: '/blog/in-the-loop',
  },
  {
    permanent: true,
    source: '/blog/2021/03/25/angels-of-supabase',
    destination: '/blog/angels-of-supabase',
  },
  {
    permanent: true,
    source: '/blog/2021/03/25/launch-week',
    destination: '/blog/launch-week',
  },
  {
    permanent: true,
    source: '/blog/2021/03/29/pricing',
    destination: '/blog/pricing',
  },
  {
    permanent: true,
    source: '/blog/2021/03/30/supabase-storage',
    destination: '/blog/supabase-storage',
  },
  {
    permanent: true,
    source: '/blog/2021/03/31/supabase-cli',
    destination: '/blog/supabase-cli',
  },
  {
    permanent: true,
    source: '/blog/2021/04/01/supabase-nft-marketplace',
    destination: '/blog/supabase-nft-marketplace',
  },
  {
    permanent: true,
    source: '/blog/2021/04/02/supabase-dot-com',
    destination: '/blog/supabase-dot-com',
  },
  {
    permanent: true,
    source: '/blog/2021/04/02/supabase-pgbouncer',
    destination: '/blog/supabase-pgbouncer',
  },
  {
    permanent: true,
    source: '/blog/2021/04/02/supabase-workflows',
    destination: '/blog/supabase-workflows',
  },
  {
    permanent: true,
    source: '/blog/2021/04/06/supabase-beta-march-2021',
    destination: '/blog/supabase-beta-march-2021',
  },
  {
    permanent: true,
    source: '/blog/2021/05/03/supabase-beta-april-2021',
    destination: '/blog/supabase-beta-april-2021',
  },
  {
    permanent: true,
    source: '/blog/2021/06/02/supabase-beta-may-2021',
    destination: '/blog/supabase-beta-may-2021',
  },
  {
    permanent: true,
    source: '/blog/2021/07/01/roles-postgres-hooks',
    destination: '/blog/roles-postgres-hooks',
  },
  {
    permanent: true,
    source: '/blog/2021/07/02/supabase-beta-june-2021',
    destination: '/blog/supabase-beta-june-2021',
  },
  {
    permanent: true,
    source: '/blog/2021/07/22/supabase-launch-week-sql',
    destination: '/blog/supabase-launch-week-sql',
  },
  {
    permanent: true,
    source: '/blog/2021/07/26/epsilon3-self-hosting',
    destination: '/blog/epsilon3-self-hosting',
  },
  {
    permanent: true,
    source: '/blog/2021/07/26/supabase-community-day',
    destination: '/blog/supabase-community-day',
  },
  {
    permanent: true,
    source: '/blog/2021/07/26/supabase-postgres-13',
    destination: '/blog/supabase-postgres-13',
  },
  {
    permanent: true,
    source: '/blog/2021/07/27/spot-flutter-with-postgres',
    destination: '/blog/spot-flutter-with-postgres',
  },
  {
    permanent: true,
    source: '/blog/2021/07/27/storage-beta',
    destination: '/blog/storage-beta',
  },
  {
    permanent: true,
    source: '/blog/2021/07/28/mobbin-supabase-200000-users',
    destination: '/blog/mobbin-supabase-200000-users',
  },
  {
    permanent: true,
    source: '/blog/2021/07/28/supabase-auth-passwordless-sms-login',
    destination: '/blog/supabase-auth-passwordless-sms-login',
  },
  {
    permanent: true,
    source: '/blog/2021/07/29/supabase-reports-and-metrics',
    destination: '/blog/supabase-reports-and-metrics',
  },
  {
    permanent: true,
    source: '/blog/2021/07/30/1-the-supabase-hackathon',
    destination: '/blog/the-supabase-hackathon',
  },
  {
    permanent: true,
    source: '/blog/2021/07/30/supabase-functions-updates',
    destination: '/blog/supabase-functions-updates',
  },
  {
    permanent: true,
    source: '/blog/2021/07/30/supabase-swag-store',
    destination: '/blog/supabase-swag-store',
  },
  {
    permanent: true,
    source: '/blog/2021/08/09/hackathon-winners',
    destination: '/blog/hackathon-winners',
  },
  {
    permanent: true,
    source: '/blog/2021/08/12/supabase-beta-july-2021',
    destination: '/blog/supabase-beta-july-2021',
  },
  {
    permanent: true,
    source: '/blog/2021/09/10/supabase-beta-august-2021',
    destination: '/blog/supabase-beta-august-2021',
  },
  {
    permanent: true,
    source: '/blog/2021/09/28/supabase-hacktoberfest-hackathon-2021',
    destination: '/blog/supabase-hacktoberfest-hackathon-2021',
  },
  {
    permanent: true,
    source: '/blog/2021/10/04/supabase-beta-sept-2021',
    destination: '/blog/supabase-beta-sept-2021',
  },
  {
    permanent: true,
    source: '/blog/2021/10/14/hacktoberfest-hackathon-winners-2021',
    destination: '/blog/hacktoberfest-hackathon-winners-2021',
  },
  {
    permanent: true,
    source: '/blog/2021/10/19/replenysh-time-to-value-in-less-than-24-hours',
    destination: '/blog/replenysh-time-to-value-in-less-than-24-hours',
  },
  {
    permanent: true,
    source: '/blog/2021/10/28/supabase-series-a',
    destination: '/blog/supabase-series-a',
  },
  {
    permanent: true,
    source: '/blog/2021/11/05/supabase-beta-october-2021',
    destination: '/blog/supabase-beta-october-2021',
  },
  {
    permanent: true,
    source: '/blog/2021/11/26/supabase-how-we-launch',
    destination: '/blog/supabase-how-we-launch',
  },
  {
    permanent: true,
    source: '/blog/2021/11/26/supabase-launch-week-the-trilogy',
    destination: '/blog/supabase-launch-week-the-trilogy',
  },
  {
    permanent: true,
    source: '/blog/2021/11/28/postgrest-9',
    destination: '/blog/postgrest-9',
  },
  {
    permanent: true,
    source: '/blog/2021/11/28/whats-new-in-postgres-14',
    destination: '/blog/whats-new-in-postgres-14',
  },
  {
    permanent: true,
    source: '/blog/2021/11/29/community-day-lw3',
    destination: '/blog/community-day-lw3',
  },
  {
    permanent: true,
    source: '/blog/2021/11/30/supabase-studio',
    destination: '/blog/supabase-studio',
  },
  {
    permanent: true,
    source: '/blog/2021/12/01/realtime-row-level-security-in-postgresql',
    destination: '/blog/realtime-row-level-security-in-postgresql',
  },
  {
    permanent: true,
    source: '/blog/2021/12/02/supabase-acquires-logflare',
    destination: '/blog/supabase-acquires-logflare',
  },
  {
    permanent: true,
    source: '/blog/2021/12/03/launch-week-three-friday-five-more-things',
    destination: '/blog/launch-week-three-friday-five-more-things',
  },
  {
    permanent: true,
    source: '/blog/2021/12/03/pg-graphql',
    destination: '/blog/pg-graphql',
  },
  {
    permanent: true,
    source: '/blog/2021/12/03/supabase-holiday-hackdays-hackathon',
    destination: '/blog/supabase-holiday-hackdays-hackathon',
  },
  {
    permanent: true,
    source: '/blog/2021/12/15/beta-november-2021-launch-week-recap',
    destination: '/blog/beta-november-2021-launch-week-recap',
  },
  {
    permanent: true,
    source: '/blog/2021/12/17/holiday-hackdays-winners-2021',
    destination: '/blog/holiday-hackdays-winners-2021',
  },
  {
    permanent: true,
    source: '/blog/2022/01/20/product-hunt-golden-kitty-awards-2021',
    destination: '/blog/product-hunt-golden-kitty-awards-2021',
  },
  {
    permanent: true,
    source: '/blog/2022/01/20/supabase-beta-december-2021',
    destination: '/blog/supabase-beta-december-2021',
  },
  {
    permanent: true,
    source: '/blog/2022/02/22/supabase-beta-january-2022',
    destination: '/blog/supabase-beta-january-2022',
  },
  {
    permanent: true,
    source: '/blog/2022/03/08/audit',
    destination: '/blog/postgres-audit',
  },
  {
    permanent: true,
    source: '/blog/2022/03/25/should-i-open-source-my-company',
    destination: '/blog/should-i-open-source-my-company',
  },
  {
    permanent: true,
    source: '/blog/2022/03/25/supabase-launch-week-four',
    destination: '/blog/supabase-launch-week-four',
  },
  {
    permanent: true,
    source: '/blog/2022/03/28/community-day-lw4',
    destination: '/blog/community-day-lw4',
  },
  {
    permanent: true,
    source: '/blog/2022/03/29/graphql-now-available',
    destination: '/blog/graphql-now-available',
  },
  {
    permanent: true,
    source: '/blog/2022/03/30/supabase-enterprise',
    destination: '/blog/supabase-enterprise',
  },
  {
    permanent: true,
    source: '/blog/2022/03/31/supabase-edge-functions',
    destination: '/blog/supabase-edge-functions',
  },
  {
    permanent: true,
    source: '/blog/2022/04/01/hackathon-bring-the-func',
    destination: '/blog/hackathon-bring-the-func',
  },
  {
    permanent: true,
    source: '/blog/2022/04/01/supabase-realtime-with-multiplayer-features',
    destination: '/blog/supabase-realtime-with-multiplayer-features',
  },
  {
    permanent: true,
    source: '/blog/2022/04/01/supabrew',
    destination: '/blog/supabrew',
  },
  {
    permanent: true,
    source: '/blog/2022/04/15/beta-update-march-2022',
    destination: '/blog/beta-update-march-2022',
  },
  {
    permanent: true,
    source: '/blog/2022/04/18/bring-the-func-hackathon-winners',
    destination: '/blog/bring-the-func-hackathon-winners',
  },
  {
    permanent: true,
    source: '/blog/2022/04/20/partner-gallery-works-with-supabase',
    destination: '/blog/partner-gallery-works-with-supabase',
  },
  {
    permanent: true,
    source: '/blog/2022/05/26/how-supabase-accelerates-development-of-all-pull-together',
    destination: '/blog/how-supabase-accelerates-development-of-all-pull-together',
  },
  {
    permanent: true,
    source: '/blog/2022/06/07/beta-update-may-2022',
    destination: '/blog/beta-update-may-2022',
  },
  {
    permanent: true,
    source: '/blog/2022/06/15/loading-data-supabase-python',
    destination: '/blog/loading-data-supabase-python',
  },
  {
    permanent: true,
    source: '/blog/2022/06/28/partial-postgresql-data-dumps-with-rls',
    destination: '/blog/partial-postgresql-data-dumps-with-rls',
  },
  {
    permanent: true,
    source: '/blog/2022/06/29/visualizing-supabase-data-using-metabase',
    destination: '/blog/visualizing-supabase-data-using-metabase',
  },
  {
    permanent: true,
    source: '/blog/2022/06/30/flutter-tutorial-building-a-chat-app',
    destination: '/blog/flutter-tutorial-building-a-chat-app',
  },
  {
    permanent: true,
    source: '/blog/2022/07/05/beta-update-june-2022',
    destination: '/blog/beta-update-june-2022',
  },
  {
    permanent: true,
    source: '/blog/2022/07/13/supabase-auth-helpers-with-sveltekit-support',
    destination: '/blog/supabase-auth-helpers-with-sveltekit-support',
  },
  {
    permanent: true,
    source: '/blog/2022/07/18/seen-by-in-postgresql',
    destination: '/blog/seen-by-in-postgresql',
  },
  {
    permanent: true,
    source: '/blog/2022/08/02/supabase-flutter-sdk-1-developer-preview',
    destination: '/blog/supabase-flutter-sdk-1-developer-preview',
  },
  {
    permanent: true,
    source: '/blog/2022/08/03/supabase-beta-update-july-2022',
    destination: '/blog/supabase-beta-update-july-2022',
  },

  //  DOCS
  {
    permanent: true,
    source: '/docs/reference/cli/about',
    destination: '/docs/reference/cli/introduction',
  },
  {
    permanent: true,
    source: '/docs/reference/cli/config-reference',
    destination: '/docs/reference/cli/config',
  },
  {
    permanent: true,
    source: '/docs/reference/cli/supabase-help',
    destination: '/docs/reference/cli/global-flags',
  },
  {
    permanent: true,
    source: '/docs/reference/cli/supabase-db-branch-list',
    destination: '/docs/reference/supabase-db',
  },
  {
    permanent: true,
    source: '/docs/reference/cli/supabase-db-branch-create',
    destination: '/docs/reference/supabase-db',
  },
  {
    permanent: true,
    source: '/docs/reference/cli/supabase-db-branch-delete',
    destination: '/docs/reference/supabase-db',
  },
  {
    permanent: true,
    source: '/docs/reference/cli/supabase-db-switch',
    destination: '/docs/reference/supabase-db',
  },
  {
    permanent: true,
    source: '/docs/reference/cli/supabase-db-changes',
    destination: '/docs/reference/supabase-db',
  },
  {
    permanent: true,
    source: '/docs/reference/cli/supabase-db-commit',
    destination: '/docs/reference/supabase-db',
  },
  {
    permanent: true,
    source: '/docs/reference/cli/supabase-db-remote-set',
    destination: '/docs/reference/supabase-db',
  },

  {
    permanent: true,
    source: '/docs/reference/tools/reference-auth',
    destination: '/docs/reference/auth',
  },
  {
    permanent: true,
    source: '/docs/guides/local-development',
    destination: '/docs/guides/cli/local-development',
  },
  {
    permanent: true,
    source: '/docs/guides/realtime/overview',
    destination: '/docs/guides/realtime',
  },
  {
    permanent: true,
    source: '/docs/guides/realtime#broadcast',
    destination: '/docs/guides/realtime/broadcast',
  },
  {
    permanent: true,
    source: '/docs/guides/realtime#presence',
    destination: '/docs/guides/realtime/presence',
  },
  {
    permanent: true,
    source: '/docs/guides/realtime/postgres-cdc',
    destination: '/docs/guides/realtime/postgres-changes',
  },
  {
    permanent: true,
    source: '/docs/reference/javascript/next/migration-guide',
    destination: '/docs/reference/javascript/release-notes',
  },
  {
    permanent: true,
    source: '/docs/guides/auth/auth-helpers/auth-ui-overview',
    destination: '/docs/guides/auth/auth-helpers/auth-ui',
  },
  {
    permanent: true,
    source: '/docs/guides/client-libraries',
    destination: '/docs#reference-documentation',
  },
  {
    permanent: true,
    source: '/docs/reference/auth-helpers',
    destination: '/docs/guides/auth/auth-helpers/',
  },
  {
    permanent: true,
    source: '/docs/reference/auth-helpers/next-js',
    destination: '/docs/guides/auth/auth-helpers/nextjs',
  },
  {
    permanent: true,
    source: '/docs/reference/auth-helpers/sveltekit',
    destination: '/docs/guides/auth/auth-helpers/sveltekit',
  },
  {
    permanent: true,
    source: '/docs/guides/database/migrating-between-projects',
    destination: '/docs/guides/platform/migrating-and-upgrading-projects',
  },

  // supabase-js v1 to v2 redirects
  // v1: /auth-update
  // v2: /auth-updateuser
  {
    permanent: true,
    source: '/docs/reference/javascript/auth-update',
    destination: '/docs/reference/javascript/v1/auth-update',
  },
  // v1: /auth-api-get-user
  // v2: /auth-getuser
  {
    permanent: true,
    source: '/docs/reference/javascript/auth-api-getuser',
    destination: '/docs/reference/javascript/v1/auth-api-getuser',
  },
  // v1: /auth-api-resetpasswordforemail
  // v2: /auth-resetpasswordforemail
  {
    permanent: true,
    source: '/docs/reference/javascript/auth-api-resetpasswordforemail',
    destination: '/docs/reference/javascript/v1/auth-api-resetpasswordforemail',
  },
  // v1: /auth-api-verifyotp
  // v2: /auth-verifyotp
  {
    permanent: true,
    source: '/docs/reference/javascript/auth-api-verifyotp',
    destination: '/docs/reference/javascript/v1/auth-api-verifyotp',
  },
  // v1: /auth-api-listusers
  // v2: /auth-admin-listusers
  {
    permanent: true,
    source: '/docs/reference/javascript/auth-api-listusers',
    destination: '/docs/reference/javascript/v1/auth-api-listusers',
  },
  // v1: /auth-api-createuser
  // v2: /auth-admin-createuser
  {
    permanent: true,
    source: '/docs/reference/javascript/auth-api-createuser',
    destination: '/docs/reference/javascript/v1/auth-api-createuser',
  },
  // v1: /auth-api-deleteuser
  // v2: /auth-admin-deleteuser
  {
    permanent: true,
    source: '/docs/reference/javascript/auth-api-deleteuser',
    destination: '/docs/reference/javascript/v1/auth-api-deleteuser',
  },
  // v1: /auth-api-generatelink
  // v2: /auth-admin-generatelink
  {
    permanent: true,
    source: '/docs/reference/javascript/auth-api-generatelink',
    destination: '/docs/reference/javascript/v1/auth-api-generatelink',
  },
  // v1: /auth-api-inviteuserbyemail
  // v2: /auth-admin-inviteuserbyemail
  {
    permanent: true,
    source: '/docs/reference/javascript/auth-api-inviteuserbyemail',
    destination: '/docs/reference/javascript/v1/auth-api-inviteuserbyemail',
  },
  // v1: /auth-api-getuserbyid
  // v2: /auth-admin-getuserbyid
  {
    permanent: true,
    source: '/docs/reference/javascript/auth-api-getuserbyid',
    destination: '/docs/reference/javascript/v1/auth-api-getuserbyid',
  },
  // v1: /auth-api-updateuserbyid
  // v2: /auth-admin-updateuserbyid
  {
    permanent: true,
    source: '/docs/reference/javascript/auth-api-updateuserbyid',
    destination: '/docs/reference/javascript/v1/auth-api-updateuserbyid',
  },
  // signIn method is now split into signInWithPassword ,signInWithOtp ,signInWithOAuth
  // send traffic to v1 docs instead
  {
    permanent: true,
    source: '/docs/reference/javascript/auth-signin',
    destination: '/docs/reference/javascript/v1/auth-signin',
  },
  // v1: /auth-session
  // v2: /auth-getsession
  {
    permanent: true,
    source: '/docs/reference/javascript/auth-session',
    destination: '/docs/reference/javascript/v1/auth-session',
  },
  // v1: /auth-api-sendmobileotp
  // v2: /auth-signinwithotp
  {
    permanent: true,
    source: '/docs/reference/javascript/auth-api-sendmobileotp',
    destination: '/docs/reference/javascript/v1/auth-api-sendmobileotp',
  },

  // realtime methods been replaced with new names
  {
    permanent: true,
    source: '/docs/reference/javascript/removesubscription',
    destination: '/docs/reference/javascript/v1/removesubscription',
  },
  {
    permanent: true,
    source: '/docs/reference/javascript/removeallsubscriptions',
    destination: '/docs/reference/javascript/v1/removeallsubscriptions',
  },
  {
    permanent: true,
    source: '/docs/reference/javascript/getsubscriptions',
    destination: '/docs/reference/javascript/v1/getsubscriptions',
  },
  {
    permanent: true,
    source: '/docs/guides/cli/cicd-workflows',
    destination: '/docs/guides/cli/managing-environments',
  },

  // supabase-flutter v0 to v1 redirects
  // v0: /auth-update
  // v1: /auth-updateuser
  {
    permanent: true,
    source: '/docs/reference/dart/auth-update',
    destination: '/docs/reference/dart/auth-updateuser',
  },
  // v0: /auth-api-resetpasswordforemail
  // v1: /auth-resetpasswordforemail
  {
    permanent: true,
    source: '/docs/reference/dart/reset-password-email',
    destination: '/docs/reference/dart/auth-resetpasswordforemail',
  },
  // signIn method is now split into signInWithPassword ,signInWithOtp ,signInWithOAuth
  // send traffic to v0 docs instead
  {
    permanent: true,
    source: '/docs/reference/dart/auth-signin',
    destination: '/docs/reference/dart/v0/auth-signin',
  },
  // v0: /auth-session
  // v1: /auth-currentsession
  {
    permanent: true,
    source: '/docs/reference/dart/auth-session',
    destination: '/docs/reference/dart/auth-currentsession',
  },
  // v0: /auth-user
  // v1: /auth-currentuser
  {
    permanent: true,
    source: '/docs/reference/dart/auth-user',
    destination: '/docs/reference/dart/auth-currentuser',
  },
  // v0: /auth-signinwithprovider
  // v1: /auth-signinwithoauth
  {
    permanent: true,
    source: '/docs/reference/dart/v0/auth-signinwithprovider',
    destination: '/docs/reference/dart/auth-signinwithoauth',
  },
  // realtime methods been replaced with new names
  {
    permanent: true,
    source: '/docs/reference/dart/removesubscription',
    destination: '/docs/reference/dart/v0/removesubscription',
  },
  {
    permanent: true,
    source: '/docs/reference/dart/getsubscriptions',
    destination: '/docs/reference/dart/v0/getsubscriptions',
  },
  {
    permanent: true,
    source: '/docs/going-into-prod',
    destination: '/docs/guides/platform/going-into-prod',
  },
  {
    permanent: true,
    source: '/docs/guides/platform/disk-usage',
    destination: '/docs/guides/platform/database-usage',
  },
  {
    permanent: true,
    source: '/sign-in',
    destination: 'https://supabase.com/dashboard/sign-in',
  },
  {
    permanent: true,
    source: '/sign-up',
    destination: 'https://supabase.com/dashboard/sign-up',
  },
  {
    permanent: true,
    source: '/forgot-password',
    destination: 'https://supabase.com/dashboard/forgot-password',
  },
  {
    permanent: true,
    source: '/docs/guides/storage-cdn',
    destination: '/docs/guides/storage/cdn',
  },
  {
    permanent: true,
    source: '/docs/guides/functions/examples',
    destination: '/docs/guides/functions',
  },
  {
    permanent: true,
    source: '/docs/guides/functions/best-practices',
    destination: '/docs/guides/functions/quickstart',
  },
  {
    permanent: true,
    source: '/projects',
    destination: 'https://supabase.com/dashboard/projects',
  },
  // START docs 2.0, moving pages in to structure
  {
    permanent: true,
    source: '/docs/oss',
    destination: '/oss',
  },
  {
    permanent: true,
    source: '/docs/company/aup',
    destination: '/aup',
  },
  {
    permanent: true,
    source: '/docs/company/terms',
    destination: '/terms',
  },
  {
    permanent: true,
    source: '/docs/company/privacy',
    destination: '/privacy',
  },
  {
    permanent: true,
    source: '/docs/company/sla',
    destination: '/sla',
  },
  {
    permanent: true,
    source: '/docs/reference',
    destination: '/docs#reference-documentation',
  },
  {
    permanent: true,
    source: '/docs/guides/auth/passwordless-login',
    destination: '/docs/guides/auth/phone-login',
  },
  {
    permanent: true,
    source: '/docs/guides/auth/passwordless-login/phone-sms-otp-messagebird',
    destination: '/docs/guides/auth/phone-login/messagebird',
  },
  { permanent: true, source: '/docs/guides/auth/overview', destination: '/docs/guides/auth' },
  {
    permanent: true,
    source: '/docs/guides/auth/auth-messagebird',
    destination: '/docs/guides/auth/phone-login/messagebird',
  },
  {
    permanent: true,
    source: '/docs/guides/auth/auth-twilio',
    destination: '/docs/guides/auth/phone-login/twilio',
  },
  {
    permanent: true,
    source: '/docs/guides/auth/auth-vonage',
    destination: '/docs/guides/auth/phone-login/vonage',
  },
  {
    permanent: true,
    source: '/docs/guides/auth/auth-google',
    destination: '/docs/guides/auth/social-login/auth-google',
  },
  {
    permanent: true,
    source: '/docs/guides/auth/auth-facebook',
    destination: '/docs/guides/auth/social-login/auth-facebook',
  },
  {
    permanent: true,
    source: '/docs/guides/auth/auth-apple',
    destination: '/docs/guides/auth/social-login/auth-apple',
  },
  {
    permanent: true,
    source: '/docs/guides/auth/auth-azure',
    destination: '/docs/guides/auth/social-login/auth-azure',
  },
  {
    permanent: true,
    source: '/docs/guides/auth/auth-twitter',
    destination: '/docs/guides/auth/social-login/auth-twitter',
  },
  {
    permanent: true,
    source: '/docs/guides/auth/auth-github',
    destination: '/docs/guides/auth/social-login/auth-github',
  },
  {
    permanent: true,
    source: '/docs/guides/auth/auth-gitlab',
    destination: '/docs/guides/auth/social-login/auth-gitlab',
  },
  {
    permanent: true,
    source: '/docs/guides/auth/auth-bitbucket',
    destination: '/docs/guides/auth/social-login/auth-bitbucket',
  },
  {
    permanent: true,
    source: '/docs/guides/auth/auth-discord',
    destination: '/docs/guides/auth/social-login/auth-discord',
  },
  {
    permanent: true,
    source: '/docs/guides/auth/auth-keycloak',
    destination: '/docs/guides/auth/social-login/auth-keycloak',
  },
  {
    permanent: true,
    source: '/docs/guides/auth/auth-linkedin',
    destination: '/docs/guides/auth/social-login/auth-linkedin',
  },
  {
    permanent: true,
    source: '/docs/guides/auth/auth-notion',
    destination: '/docs/guides/auth/social-login/auth-notion',
  },
  {
    permanent: true,
    source: '/docs/guides/auth/auth-slack',
    destination: '/docs/guides/auth/social-login/auth-slack',
  },
  {
    permanent: true,
    source: '/docs/guides/auth/auth-spotify',
    destination: '/docs/guides/auth/social-login/auth-spotify',
  },
  {
    permanent: true,
    source: '/docs/guides/auth/auth-twitch',
    destination: '/docs/guides/auth/social-login/auth-twitch',
  },
  {
    permanent: true,
    source: '/docs/guides/auth/auth-workos',
    destination: '/docs/guides/auth/social-login/auth-workos',
  },
  {
    permanent: true,
    source: '/docs/guides/auth/auth-zoom',
    destination: '/docs/guides/auth/social-login/auth-zoom',
  },
  {
    permanent: true,
    source: '/docs/guides/database',
    destination: '/docs/guides/database/overview',
  },
  {
    permanent: true,
    source: '/docs/getting-started',
    destination: '/docs/guides/getting-started/architecture',
  },
  {
    permanent: true,
    source: '/docs/architecture',
    destination: '/docs/guides/getting-started/architecture',
  },
  {
    permanent: true,
    source: '/docs/features',
    destination: '/docs/guides/getting-started/features',
  },
  {
    permanent: true,
    source: '/docs/guides/with-nextjs',
    destination: '/docs/guides/getting-started/tutorials/with-nextjs',
  },
  {
    permanent: true,
    source: '/docs/guides/with-react',
    destination: '/docs/guides/getting-started/tutorials/with-react',
  },
  {
    permanent: true,
    source: '/docs/guides/with-vue-3',
    destination: '/docs/guides/getting-started/tutorials/with-vue-3',
  },
  {
    permanent: true,
    source: '/docs/guides/with-nuxt-3',
    destination: '/docs/guides/getting-started/tutorials/with-nuxt-3',
  },
  {
    permanent: true,
    source: '/docs/guides/with-angular',
    destination: '/docs/guides/getting-started/tutorials/with-angular',
  },
  {
    permanent: true,
    source: '/docs/guides/with-redwoodjs',
    destination: '/docs/guides/getting-started/tutorials/with-redwoodjs',
  },
  {
    permanent: true,
    source: '/docs/guides/with-svelte',
    destination: '/docs/guides/getting-started/tutorials/with-svelte',
  },
  {
    permanent: true,
    source: '/docs/guides/with-sveltekit',
    destination: '/docs/guides/getting-started/tutorials/with-sveltekit',
  },
  {
    permanent: true,
    source: '/docs/guides/with-flutter',
    destination: '/docs/guides/getting-started/tutorials/with-flutter',
  },
  {
    permanent: true,
    source: '/docs/guides/with-expo',
    destination: '/docs/guides/getting-started/tutorials/with-expo',
  },
  {
    permanent: true,
    source: '/docs/guides/with-ionic-react',
    destination: '/docs/guides/getting-started/tutorials/with-ionic-react',
  },
  {
    permanent: true,
    source: '/docs/guides/with-ionic-vue',
    destination: '/docs/guides/getting-started/tutorials/with-ionic-vue',
  },
  {
    permanent: true,
    source: '/docs/guides/with-ionic-angular',
    destination: '/docs/guides/getting-started/tutorials/with-ionic-angular',
  },
  {
    permanent: true,
    source: '/docs/guides/tutorials',
    destination: '/docs/guides/getting-started#tutorials',
  },
  {
    permanent: true,
    source: '/docs/guides/hosting/overview',
    destination: '/docs/guides/self-hosting',
  },
  {
    permanent: true,
    source: '/docs/guides/hosting/docker',
    destination: '/docs/guides/self-hosting/docker',
  },
  {
    permanent: true,
    source: '/docs/guides/resources/self-hosting',
    destination: '/docs/guides/self-hosting',
  },
  {
    permanent: true,
    source: '/docs/guides/resources/self-hosting/docker',
    destination: '/docs/guides/self-hosting/docker',
  },
  {
    permanent: true,
    source: '/docs/guides/resources/supabase-cli',
    destination: '/docs/guides/cli',
  },
  {
    permanent: true,
    source: '/docs/guides/resources/supabase-cli/local-development',
    destination: '/docs/guides/cli/local-development',
  },
  {
    permanent: true,
    source: '/docs/guides/resources/supabase-cli/managing-environments',
    destination: '/docs/guides/cli/managing-environments',
  },
  {
    permanent: true,
    source: '/docs/guides/migrations/firestore-data',
    destination: '/docs/guides/resources/migrating-to-supabase/firestore-data',
  },
  {
    permanent: true,
    source: '/docs/guides/migrations/firebase-auth',
    destination: '/docs/guides/resources/migrating-to-supabase/firebase-auth',
  },
  {
    permanent: true,
    source: '/docs/guides/migrations/firebase-storage',
    destination: '/docs/guides/resources/migrating-to-supabase/firebase-storage',
  },
  {
    permanent: true,
    source: '/docs/guides/migrations/heroku',
    destination: '/docs/guides/resources/migrating-to-supabase/heroku',
  },
  {
    permanent: true,
    source: '/docs/reference/javascript',
    destination: '/docs/reference/javascript/start',
  },
  {
    permanent: true,
    source: '/docs/reference/dart',
    destination: '/docs/reference/dart/start',
  },
  {
    permanent: true,
    source: '/docs/reference/cli',
    destination: '/docs/reference/cli/start',
  },
  {
    permanent: true,
    source: '/docs/reference/api',
    destination: '/docs/reference/api/start',
  },
  {
    permanent: true,
    source: '/docs/reference/auth',
    destination: '/docs/reference/self-hosting-auth/start',
  },
  {
    permanent: true,
    source: '/docs/reference/storage',
    destination: '/docs/reference/self-hosting-storage/start',
  },
  {
    permanent: true,
    source: '/docs/reference/realtime',
    destination: '/docs/reference/self-hosting-realtime/start',
  },
  {
    permanent: true,
    source: '/docs/handbook/supasquad',
    destination: '/supasquad',
  },
  {
    permanent: true,
    source: '/contact/enterprise',
    destination: 'https://forms.supabase.com/enterprise',
  },
  {
    permanent: true,
    source: '/legal/soc2',
    destination: 'https://forms.supabase.com/soc2',
  },
  {
    permanent: true,
    source: '/docs/guides/api',
    destination: '/docs/guides/database/api',
  },
  {
    permanent: true,
    source: '/docs/guides/api/generating-types',
    destination: '/docs/guides/database/api/generating-types',
  },
  {
    permanent: true,
    source: '/docs/reference/javascript/upgrade-guide',
    destination: '/docs/reference/javascript/v1/upgrade-guide',
  },
  {
    permanent: true,
    source: '/docs/reference/dart/upgrade-guide',
    destination: '/docs/reference/dart/v0/upgrade-guide',
  },
  {
    permanent: true,
    source: '/docs/guides/examples',
    destination: '/docs/guides/resources/examples',
  },
  {
    permanent: true,
    source: '/docs/reference/javascript/v0/rpc',
    destination: '/docs/reference/javascript/rpc',
  },
  {
    permanent: true,
    source: '/docs/guides/platform/database-usage',
    destination: '/docs/guides/platform/database-size',
  },
  {
    permanent: true,
    source: '/docs/guides/resources/postgres/dropping-all-tables-in-schema',
    destination: '/docs/guides/database/postgres/dropping-all-tables-in-schema',
  },
  {
    permanent: true,
    source: '/docs/guides/resources/postgres/first-row-in-group',
    destination: '/docs/guides/database/postgres/first-row-in-group',
  },
  {
    permanent: true,
    source: '/docs/guides/resources/postgres/which-version-of-postgres',
    destination: '/docs/guides/database/postgres/which-version-of-postgres',
  },
  {
    permanent: true,
    source: '/docs/guides/realtime/broadcast',
    destination: '/docs/guides/realtime/extensions/broadcast',
  },
  {
    permanent: true,
    source: '/docs/guides/realtime/presence',
    destination: '/docs/guides/realtime/extensions/presence',
  },
  {
    permanent: true,
    source: '/docs/guides/realtime/postgres-changes',
    destination: '/docs/guides/realtime/extensions/postgres-changes',
  },
<<<<<<< HEAD
  // Serverless APIs
  {
    permanent: true,
    source: '/docs/guides/database/api',
    destination: '/docs/guides/api',
  },
  {
    permanent: true,
    source: '/docs/guides/database/api/generating-types',
    destination: '/docs/guides/api/rest/generating-types',
=======
  {
    permanent: true,
    source: '/docs/guides/integrations/dashibase',
    destination: '/docs',
>>>>>>> aa083f89
  },
]<|MERGE_RESOLUTION|>--- conflicted
+++ resolved
@@ -1892,7 +1892,6 @@
     source: '/docs/guides/realtime/postgres-changes',
     destination: '/docs/guides/realtime/extensions/postgres-changes',
   },
-<<<<<<< HEAD
   // Serverless APIs
   {
     permanent: true,
@@ -1903,11 +1902,10 @@
     permanent: true,
     source: '/docs/guides/database/api/generating-types',
     destination: '/docs/guides/api/rest/generating-types',
-=======
+  },
   {
     permanent: true,
     source: '/docs/guides/integrations/dashibase',
     destination: '/docs',
->>>>>>> aa083f89
   },
 ]