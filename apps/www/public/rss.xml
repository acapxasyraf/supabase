
  <rss version="2.0" xmlns:atom="http://www.w3.org/2005/Atom">
    <channel>
      <title>Blog - Supabase</title>
      <link>https://supabase.com</link>
      <description>Latest news from Supabase</description>
      <language>en</language>
      <lastBuildDate>Thu, 10 Aug 2023 22:00:00 GMT</lastBuildDate>
      <atom:link href="https://supabase.com/rss.xml" rel="self" type="application/rss+xml"/>
      <item>
<<<<<<< HEAD
  <guid>https://supabase.com/blog/supabase-soc2-hipaa</guid>
  <title>Supabase is now HIPAA and SOC2 Type 2 compliant</title>
  <link>https://supabase.com/blog/supabase-soc2-hipaa</link>
  <description>This documents our journey from SOC2 Type 1 to SOC2 Type2 and HIPAA compliance. You can start building healthcare apps on Supabase today.</description>
=======
  <guid>https://supabase.com/blog/supavisor-1-million</guid>
  <title>Supavisor: Scaling Postgres to 1 Million Connections</title>
  <link>https://supabase.com/blog/supavisor-1-million</link>
  <description>Supavisor is a scalable, cloud-native Postgres connection pooler. We connected a million clients to it to see how it performs.</description>
>>>>>>> 37ec8759
  <pubDate>Thu, 10 Aug 2023 22:00:00 GMT</pubDate>
</item>
<item>
  <guid>https://supabase.com/blog/supabase-integrations-marketplace</guid>
  <title>Supabase Integrations Marketplace</title>
  <link>https://supabase.com/blog/supabase-integrations-marketplace</link>
  <description>Become a Supabase Integrations Partner: Publish OAuth Apps and Build with Supabase.</description>
  <pubDate>Wed, 09 Aug 2023 22:00:00 GMT</pubDate>
</item>
<item>
  <guid>https://supabase.com/blog/using-supabase-with-vercel</guid>
  <title>Vercel Integration and Next.js App Router Support</title>
  <link>https://supabase.com/blog/using-supabase-with-vercel</link>
  <description>Using Supabase with Vercel and Next.js is now a lot easier.</description>
  <pubDate>Wed, 09 Aug 2023 22:00:00 GMT</pubDate>
</item>
<item>
  <guid>https://supabase.com/blog/supabase-studio-3-0</guid>
  <title>Supabase Studio 3.0: AI SQL Editor, Schema Diagrams, and new Wrappers</title>
  <link>https://supabase.com/blog/supabase-studio-3-0</link>
  <description>Supabase Studio now comes with an AI assisted SQL Editor, schema diagrams, and much more.</description>
  <pubDate>Tue, 08 Aug 2023 22:00:00 GMT</pubDate>
</item>
<item>
  <guid>https://supabase.com/blog/supabase-local-dev</guid>
  <title>Supabase Local Dev: migrations, branching, and observability</title>
  <link>https://supabase.com/blog/supabase-local-dev</link>
  <description>New features to streamline the interaction between CLI, code editors, and remote databases.</description>
  <pubDate>Mon, 07 Aug 2023 22:00:00 GMT</pubDate>
</item>
<item>
  <guid>https://supabase.com/blog/hugging-face-supabase</guid>
  <title>Hugging Face is now supported in Supabase</title>
  <link>https://supabase.com/blog/hugging-face-supabase</link>
  <description>We&apos;ve added support Hugging Face support in our Python Vector Client and Edge Functions.</description>
  <pubDate>Sun, 06 Aug 2023 22:00:00 GMT</pubDate>
</item>
<item>
  <guid>https://supabase.com/blog/why-supabase-remote</guid>
  <title>Why we&apos;ll stay remote</title>
  <link>https://supabase.com/blog/why-supabase-remote</link>
  <description>Offices are making a comeback, just not at Supabase.</description>
  <pubDate>Fri, 04 Aug 2023 22:00:00 GMT</pubDate>
</item>
<item>
  <guid>https://supabase.com/blog/interactive-constellation-threejs-react-three-fiber</guid>
  <title>Coding the stars - an interactive constellation with Three.js and React Three Fiber</title>
  <link>https://supabase.com/blog/interactive-constellation-threejs-react-three-fiber</link>
  <description>How we built a constellation of stars with Three.js and React Three Fiber.</description>
  <pubDate>Thu, 03 Aug 2023 22:00:00 GMT</pubDate>
</item>
<item>
  <guid>https://supabase.com/blog/fewer-dimensions-are-better-pgvector</guid>
  <title>pgvector: Fewer dimensions are better</title>
  <link>https://supabase.com/blog/fewer-dimensions-are-better-pgvector</link>
  <description>Increase performance in pgvector by using embedding vectors with fewer dimensions</description>
  <pubDate>Wed, 02 Aug 2023 22:00:00 GMT</pubDate>
</item>
<item>
  <guid>https://supabase.com/blog/beta-update-july-2023</guid>
  <title>Supabase Beta July 2023</title>
  <link>https://supabase.com/blog/beta-update-july-2023</link>
  <description>Launch Week 8 is coming - but we still shipped some goodies during July</description>
  <pubDate>Tue, 01 Aug 2023 22:00:00 GMT</pubDate>
</item>
<item>
  <guid>https://supabase.com/blog/react-native-storage</guid>
  <title>React Native file upload with Supabase Storage</title>
  <link>https://supabase.com/blog/react-native-storage</link>
  <description>Learn how to implement authentication and file upload in a React Native app.</description>
  <pubDate>Mon, 31 Jul 2023 22:00:00 GMT</pubDate>
</item>
<item>
  <guid>https://supabase.com/blog/supabase-lw8-hackathon</guid>
  <title>Supabase Launch Week 8 Hackathon</title>
  <link>https://supabase.com/blog/supabase-lw8-hackathon</link>
  <description>Build an Open Source Project over 10 days. 5 prize categories.</description>
  <pubDate>Mon, 24 Jul 2023 22:00:00 GMT</pubDate>
</item>
<item>
  <guid>https://supabase.com/blog/flutter-authentication</guid>
  <title>Getting started with Flutter authentication</title>
  <link>https://supabase.com/blog/flutter-authentication</link>
  <description>Learn how authentication on Flutter works through Google sign in with Supabase auth.</description>
  <pubDate>Mon, 17 Jul 2023 22:00:00 GMT</pubDate>
</item>
<item>
  <guid>https://supabase.com/blog/pgvector-performance</guid>
  <title>pgvector 0.4.0 performance</title>
  <link>https://supabase.com/blog/pgvector-performance</link>
  <description>There&apos;s been lot of talk about pgvector performance lately, so we took some datasets and pushed pgvector to the limits to find out its strengths and limitations.</description>
  <pubDate>Wed, 12 Jul 2023 22:00:00 GMT</pubDate>
</item>
<item>
  <guid>https://supabase.com/blog/postgrest-11-1-release</guid>
  <title>What is new in PostgREST v11.1?</title>
  <link>https://supabase.com/blog/postgrest-11-1-release</link>
  <description>Impersonated Role Settings, Configurable Isolation Level, improved Bulk Insert, and more</description>
  <pubDate>Tue, 11 Jul 2023 22:00:00 GMT</pubDate>
</item>
<item>
  <guid>https://supabase.com/blog/supabase-beta-update-june-2023</guid>
  <title>Supabase Beta June 2023</title>
  <link>https://supabase.com/blog/supabase-beta-update-june-2023</link>
  <description>A plethora of announcements... read till the end to find out when is the new Launch Week</description>
  <pubDate>Wed, 05 Jul 2023 22:00:00 GMT</pubDate>
</item>
<item>
  <guid>https://supabase.com/blog/native-mobile-auth</guid>
  <title>Native Mobile Auth Support for Google and Apple Sign in</title>
  <link>https://supabase.com/blog/native-mobile-auth</link>
  <description>Supabase auth adds full support for native mobile sign in with Apple and Google.</description>
  <pubDate>Mon, 26 Jun 2023 22:00:00 GMT</pubDate>
</item>
<item>
  <guid>https://supabase.com/blog/supabase-beta-update-may-2023</guid>
  <title>Supabase Beta May 2023</title>
  <link>https://supabase.com/blog/supabase-beta-update-may-2023</link>
  <description>Learn about the great things we shipped last month. Spoiler alert... lots of AI.</description>
  <pubDate>Thu, 08 Jun 2023 22:00:00 GMT</pubDate>
</item>
<item>
  <guid>https://supabase.com/blog/vecs</guid>
  <title>Supabase Vecs: a vector client for Postgres</title>
  <link>https://supabase.com/blog/vecs</link>
  <description>Introducing Supabase Vecs, a PostgreSQL vector client</description>
  <pubDate>Sun, 28 May 2023 22:00:00 GMT</pubDate>
</item>
<item>
  <guid>https://supabase.com/blog/flutter-hackathon-winners</guid>
  <title>Flutter Hackathon Winners</title>
  <link>https://supabase.com/blog/flutter-hackathon-winners</link>
  <description>Announcing the winners of the Flutter Hackathon!</description>
  <pubDate>Sun, 28 May 2023 22:00:00 GMT</pubDate>
</item>
<item>
  <guid>https://supabase.com/blog/chatgpt-plugins-support-postgres</guid>
  <title>ChatGPT plugins now support Postgres &amp; Supabase</title>
  <link>https://supabase.com/blog/chatgpt-plugins-support-postgres</link>
  <description>Supabase recently contributed to the OpenAI Retrieval Plugin repo with a Postgres and a Supabase implementation to help developers build ChatGPT plugins using pgvector.</description>
  <pubDate>Wed, 24 May 2023 22:00:00 GMT</pubDate>
</item>
<item>
  <guid>https://supabase.com/blog/building-chatgpt-plugins-template</guid>
  <title>Building ChatGPT Plugins with Supabase Edge Runtime</title>
  <link>https://supabase.com/blog/building-chatgpt-plugins-template</link>
  <description>We&apos;re releasing a ChatGPT plugin template written in TypeScript and running on Deno!</description>
  <pubDate>Sun, 14 May 2023 22:00:00 GMT</pubDate>
</item>
<item>
  <guid>https://supabase.com/blog/flutter-hackathon</guid>
  <title>Flutter Hackathon</title>
  <link>https://supabase.com/blog/flutter-hackathon</link>
  <description>Build Flutter apps and win limited edition swag.</description>
  <pubDate>Thu, 11 May 2023 22:00:00 GMT</pubDate>
</item>
<item>
  <guid>https://supabase.com/blog/supabase-beta-update-april-2023</guid>
  <title>Supabase Beta April 2023</title>
  <link>https://supabase.com/blog/supabase-beta-update-april-2023</link>
  <description>A review of Launch Week 7 and more exciting updates from last month.</description>
  <pubDate>Mon, 08 May 2023 22:00:00 GMT</pubDate>
</item>
<item>
  <guid>https://supabase.com/blog/flutter-multi-factor-authentication</guid>
  <title>Securing your Flutter apps with Multi-Factor Authentication</title>
  <link>https://supabase.com/blog/flutter-multi-factor-authentication</link>
  <description>Build a Flutter app where the user is required to authenticate using Multi-Factor Authentication.</description>
  <pubDate>Wed, 03 May 2023 22:00:00 GMT</pubDate>
</item>
<item>
  <guid>https://supabase.com/blog/postgres-pluggable-strorage</guid>
  <title>Next steps for Postgres pluggable storage</title>
  <link>https://supabase.com/blog/postgres-pluggable-strorage</link>
  <description>Exploring history of Postgres pluggable storage and the possibility of landing it in the Postgres core.</description>
  <pubDate>Sun, 30 Apr 2023 22:00:00 GMT</pubDate>
</item>
<item>
  <guid>https://supabase.com/blog/launch-week-7-hackathon-winners</guid>
  <title>Launch Week 7 Hackathon Winners</title>
  <link>https://supabase.com/blog/launch-week-7-hackathon-winners</link>
  <description>Announcing the winners of the Launch Week 7 Hackathon!</description>
  <pubDate>Sun, 23 Apr 2023 22:00:00 GMT</pubDate>
</item>
<item>
  <guid>https://supabase.com/blog/whats-new-in-pg-graphql-v1-2</guid>
  <title>What&apos;s New in pg_graphql v1.2</title>
  <link>https://supabase.com/blog/whats-new-in-pg-graphql-v1-2</link>
  <description>New Features in the v1.2 release of pg_graphql</description>
  <pubDate>Thu, 20 Apr 2023 22:00:00 GMT</pubDate>
</item>
<item>
  <guid>https://supabase.com/blog/supabase-studio-2.0</guid>
  <title>Supabase Studio 2.0: help when you need it most</title>
  <link>https://supabase.com/blog/supabase-studio-2.0</link>
  <description>Supabase Studio now comes with ChatGPT, and GraphiQL built in, Cascade Deletes, and Foreign Key Selectors, and much more.</description>
  <pubDate>Thu, 13 Apr 2023 22:00:00 GMT</pubDate>
</item>
<item>
  <guid>https://supabase.com/blog/dbdev</guid>
  <title>dbdev: PostgreSQL Package Manager</title>
  <link>https://supabase.com/blog/dbdev</link>
  <description>We&apos;re publicly previewing dbdev, a PostgreSQL package manager.</description>
  <pubDate>Thu, 13 Apr 2023 22:00:00 GMT</pubDate>
</item>
<item>
  <guid>https://supabase.com/blog/pg-tle</guid>
  <title>Trusted Language Extensions for Postgres</title>
  <link>https://supabase.com/blog/pg-tle</link>
  <description>We&apos;re collaborating with AWS to bring Trusted Language Extensions to Postgres.</description>
  <pubDate>Thu, 13 Apr 2023 22:00:00 GMT</pubDate>
</item>
<item>
  <guid>https://supabase.com/blog/launch-week-7-community-highlights</guid>
  <title>Launch Week 7 Community Highlights</title>
  <link>https://supabase.com/blog/launch-week-7-community-highlights</link>
  <description>We&apos;re honored to work with, sponsor, and support incredible people and tools. Here is a highlight of the last 3 months.</description>
  <pubDate>Thu, 13 Apr 2023 22:00:00 GMT</pubDate>
</item>
<item>
  <guid>https://supabase.com/blog/supabase-auth-sso-pkce</guid>
  <title>Supabase Auth: SSO,  Mobile, and Server-side support</title>
  <link>https://supabase.com/blog/supabase-auth-sso-pkce</link>
  <description>Supacharging Supabase Auth with Sign in with Apple on iOS, Single-Sign-On support with SAML 2.0, and PKCE for server-side rendering and mobile auth.</description>
  <pubDate>Wed, 12 Apr 2023 22:00:00 GMT</pubDate>
</item>
<item>
  <guid>https://supabase.com/blog/storage-v3-resumable-uploads</guid>
  <title>Supabase Storage v3: Resumable Uploads with support for 50GB files</title>
  <link>https://supabase.com/blog/storage-v3-resumable-uploads</link>
  <description>Storage V3 with lots of new features including resumable uploads, more image transformationsm a Next.js image loader and more.</description>
  <pubDate>Tue, 11 Apr 2023 22:00:00 GMT</pubDate>
</item>
<item>
  <guid>https://supabase.com/blog/edge-runtime-self-hosted-deno-functions</guid>
  <title>Supabase Edge Runtime: Self-hosted Deno Functions</title>
  <link>https://supabase.com/blog/edge-runtime-self-hosted-deno-functions</link>
  <description>We are open-sourcing Supabase Edge Runtime allowing you to host your Edge Functions anywhere.</description>
  <pubDate>Mon, 10 Apr 2023 22:00:00 GMT</pubDate>
</item>
<item>
  <guid>https://supabase.com/blog/supabase-logs-self-hosted</guid>
  <title>Supabase Logs: open source logging server</title>
  <link>https://supabase.com/blog/supabase-logs-self-hosted</link>
  <description>We&apos;re releasing Supabase Logs for both self-hosted users and CLI development.</description>
  <pubDate>Sun, 09 Apr 2023 22:00:00 GMT</pubDate>
</item>
<item>
  <guid>https://supabase.com/blog/supabase-beta-update-march-2023</guid>
  <title>Supabase Beta March 2023</title>
  <link>https://supabase.com/blog/supabase-beta-update-march-2023</link>
  <description>We are in full shipping mode 🛥️… Launch Week 7 can’t come quickly enough!</description>
  <pubDate>Fri, 07 Apr 2023 22:00:00 GMT</pubDate>
</item>
<item>
  <guid>https://supabase.com/blog/launch-week-7-hackathon</guid>
  <title>The Supabase AI Hackathon</title>
  <link>https://supabase.com/blog/launch-week-7-hackathon</link>
  <description>Build an Open Source Project over 10 days. 5 prize categories.</description>
  <pubDate>Thu, 06 Apr 2023 22:00:00 GMT</pubDate>
</item>
<item>
  <guid>https://supabase.com/blog/designing-with-ai-midjourney</guid>
  <title>Designing with AI: Generating unique artwork for every user</title>
  <link>https://supabase.com/blog/designing-with-ai-midjourney</link>
  <description>Using MidJourney to generative artwork and serving ticket images with Edge Functions</description>
  <pubDate>Thu, 06 Apr 2023 22:00:00 GMT</pubDate>
</item>
<item>
  <guid>https://supabase.com/blog/infinite-scroll-with-nextjs-framer-motion</guid>
  <title>Infinite scroll with Next.js, Framer Motion, and Supabase</title>
  <link>https://supabase.com/blog/infinite-scroll-with-nextjs-framer-motion</link>
  <description>Lazy load and paginate data on scroll with Next.js and a sprinkle of Framer Motion magic ✨</description>
  <pubDate>Mon, 03 Apr 2023 22:00:00 GMT</pubDate>
</item>
<item>
  <guid>https://supabase.com/blog/supaclub</guid>
  <title>SupaClub</title>
  <link>https://supabase.com/blog/supaclub</link>
  <description>The Worlds First Software Engineering Nightclub.</description>
  <pubDate>Fri, 31 Mar 2023 22:00:00 GMT</pubDate>
</item>
<item>
  <guid>https://supabase.com/blog/supabase-beta-update-february-2023</guid>
  <title>Supabase Beta February 2023</title>
  <link>https://supabase.com/blog/supabase-beta-update-february-2023</link>
  <description>There is something for everybody this month - AI, Auth, Database, Edge Functions, GraphQL … you name it!</description>
  <pubDate>Wed, 08 Mar 2023 23:00:00 GMT</pubDate>
</item>
<item>
  <guid>https://supabase.com/blog/geo-queries-with-postgis-in-ionic-angular</guid>
  <title>Geo Queries with PostGIS in Ionic Angular</title>
  <link>https://supabase.com/blog/geo-queries-with-postgis-in-ionic-angular</link>
  <description>Using the PostGIS extension to build a cross-platform application with Ionic Angular.</description>
  <pubDate>Tue, 28 Feb 2023 23:00:00 GMT</pubDate>
</item>
<item>
  <guid>https://supabase.com/blog/type-constraints-in-65-lines-of-sql</guid>
  <title>Type Constraints in 65 lines of SQL</title>
  <link>https://supabase.com/blog/type-constraints-in-65-lines-of-sql</link>
  <description>Creating validated data types in Postgres</description>
  <pubDate>Thu, 16 Feb 2023 23:00:00 GMT</pubDate>
</item>
<item>
  <guid>https://supabase.com/blog/case-study-happyteams</guid>
  <title>HappyTeams unlocks better performance and reduces cost with Supabase</title>
  <link>https://supabase.com/blog/case-study-happyteams</link>
  <description>How a bootstrapped startup migrated from Heroku to Supabase in 30 minutes and never looked back</description>
  <pubDate>Wed, 15 Feb 2023 23:00:00 GMT</pubDate>
</item>
<item>
  <guid>https://supabase.com/blog/flutter-real-time-multiplayer-game</guid>
  <title>How to build a real-time multiplayer game with Flutter Flame</title>
  <link>https://supabase.com/blog/flutter-real-time-multiplayer-game</link>
  <description>Build a real-time multiplayer game using Flutter, Flame, and Supabase realtime.</description>
  <pubDate>Mon, 13 Feb 2023 23:00:00 GMT</pubDate>
</item>
<item>
  <guid>https://supabase.com/blog/supabase-beta-january-2023</guid>
  <title>Supabase Beta January 2023</title>
  <link>https://supabase.com/blog/supabase-beta-january-2023</link>
  <description>New Postgres extensions, pg_graphql updates, changes to Edge Functions, and more!</description>
  <pubDate>Tue, 07 Feb 2023 23:00:00 GMT</pubDate>
</item>
<item>
  <guid>https://supabase.com/blog/chatgpt-supabase-docs</guid>
  <title>Supabase Clippy: ChatGPT for Supabase Docs</title>
  <link>https://supabase.com/blog/chatgpt-supabase-docs</link>
  <description>Creating a ChatGPT interface for the Supabase documentation.</description>
  <pubDate>Mon, 06 Feb 2023 23:00:00 GMT</pubDate>
</item>
<item>
  <guid>https://supabase.com/blog/openai-embeddings-postgres-vector</guid>
  <title>Storing OpenAI embeddings in Postgres with pgvector</title>
  <link>https://supabase.com/blog/openai-embeddings-postgres-vector</link>
  <description>An example of how to build an AI-powered search engine using OpenAI&apos;s embeddings and PostgreSQL.</description>
  <pubDate>Sun, 05 Feb 2023 23:00:00 GMT</pubDate>
</item>
<item>
  <guid>https://supabase.com/blog/supabase-beta-december-2022</guid>
  <title>Supabase Beta December 2022</title>
  <link>https://supabase.com/blog/supabase-beta-december-2022</link>
  <description>This month the Beta Update is a Launch Week 6 Special, where we review the cascade of announcements.</description>
  <pubDate>Wed, 04 Jan 2023 23:00:00 GMT</pubDate>
</item>
<item>
  <guid>https://supabase.com/blog/launch-week-6-hackathon-winners</guid>
  <title>Launch Week 6 Hackathon Winners</title>
  <link>https://supabase.com/blog/launch-week-6-hackathon-winners</link>
  <description>Announcing the winners of the Launch Week 6 Hackathon!</description>
  <pubDate>Mon, 02 Jan 2023 23:00:00 GMT</pubDate>
</item>
<item>
  <guid>https://supabase.com/blog/vault-now-in-beta</guid>
  <title>Supabase Vault is now in Beta</title>
  <link>https://supabase.com/blog/vault-now-in-beta</link>
  <description>A Postgres extension to store encrypted secrets and encrypt data.</description>
  <pubDate>Thu, 15 Dec 2022 23:00:00 GMT</pubDate>
</item>
<item>
  <guid>https://supabase.com/blog/postgrest-11-prerelease</guid>
  <title>PostgREST 11 pre-release</title>
  <link>https://supabase.com/blog/postgrest-11-prerelease</link>
  <description>Describes new features of PostgREST 11 pre-release</description>
  <pubDate>Thu, 15 Dec 2022 23:00:00 GMT</pubDate>
</item>
<item>
  <guid>https://supabase.com/blog/postgres-point-in-time-recovery</guid>
  <title>Point in Time Recovery is now available for Pro projects</title>
  <link>https://supabase.com/blog/postgres-point-in-time-recovery</link>
  <description>We&apos;re making PITR available for more projects, with a new Dashboard UI that makes it simple to use.</description>
  <pubDate>Thu, 15 Dec 2022 23:00:00 GMT</pubDate>
</item>
<item>
  <guid>https://supabase.com/blog/pg-graphql-v1</guid>
  <title>pg_graphql v1.0</title>
  <link>https://supabase.com/blog/pg-graphql-v1</link>
  <description>Announcing the v1.0 release of pg_graphql</description>
  <pubDate>Thu, 15 Dec 2022 23:00:00 GMT</pubDate>
</item>
<item>
  <guid>https://supabase.com/blog/new-in-postgres-15</guid>
  <title>What&apos;s new in Postgres 15?</title>
  <link>https://supabase.com/blog/new-in-postgres-15</link>
  <description>Describes the release of Postgres 15, new features and reasons to use it</description>
  <pubDate>Thu, 15 Dec 2022 23:00:00 GMT</pubDate>
</item>
<item>
  <guid>https://supabase.com/blog/launch-week-6-wrap-up</guid>
  <title>Launch Week 6: Wrap Up</title>
  <link>https://supabase.com/blog/launch-week-6-wrap-up</link>
  <description>That&apos;s a wrap on Supabase Launch Week Day 6. Here&apos;s everything we shipped in one long blog post.</description>
  <pubDate>Thu, 15 Dec 2022 23:00:00 GMT</pubDate>
</item>
<item>
  <guid>https://supabase.com/blog/launch-week-6-community-day</guid>
  <title>Community Day</title>
  <link>https://supabase.com/blog/launch-week-6-community-day</link>
  <description>Wrapping up Launch Week 6 with contributors, partners, and friends.</description>
  <pubDate>Thu, 15 Dec 2022 23:00:00 GMT</pubDate>
</item>
<item>
  <guid>https://supabase.com/blog/custom-domain-names</guid>
  <title>Custom Domain Names</title>
  <link>https://supabase.com/blog/custom-domain-names</link>
  <description>Change your Supabase project&apos;s domain name to your own domain.</description>
  <pubDate>Thu, 15 Dec 2022 23:00:00 GMT</pubDate>
</item>
<item>
  <guid>https://supabase.com/blog/postgres-foreign-data-wrappers-rust</guid>
  <title>Supabase Wrappers, a Postgres FDW framework written in Rust</title>
  <link>https://supabase.com/blog/postgres-foreign-data-wrappers-rust</link>
  <description>A framework for building Postgres Foreign Data Wrappers which connects to Stripe, Firebase, Clickhouse, and more.</description>
  <pubDate>Wed, 14 Dec 2022 23:00:00 GMT</pubDate>
</item>
<item>
  <guid>https://supabase.com/blog/mfa-auth-via-rls</guid>
  <title>Multi-factor Authentication via Row Level Security Enforcement</title>
  <link>https://supabase.com/blog/mfa-auth-via-rls</link>
  <description>MFA Auth with enforcement via RLS</description>
  <pubDate>Tue, 13 Dec 2022 23:00:00 GMT</pubDate>
</item>
<item>
  <guid>https://supabase.com/blog/storage-image-resizing-smart-cdn</guid>
  <title>Supabase Storage v2: Image resizing and Smart CDN</title>
  <link>https://supabase.com/blog/storage-image-resizing-smart-cdn</link>
  <description>We&apos;re introducing new features for Supabase Storage: Image resizing and a Smart CDN.</description>
  <pubDate>Mon, 12 Dec 2022 23:00:00 GMT</pubDate>
</item>
<item>
  <guid>https://supabase.com/blog/new-supabase-docs-built-with-nextjs</guid>
  <title>New Supabase Docs, built with Next.js</title>
  <link>https://supabase.com/blog/new-supabase-docs-built-with-nextjs</link>
  <description>We&apos;ve redesigned our Docs and migrated to Next.js</description>
  <pubDate>Sun, 11 Dec 2022 23:00:00 GMT</pubDate>
</item>
<item>
  <guid>https://supabase.com/blog/postgres-crdt</guid>
  <title>pg_crdt - an experimental CRDT extension for Postgres</title>
  <link>https://supabase.com/blog/postgres-crdt</link>
  <description>Embedding Yjs and Automerge into Postgres for collaborative applications.</description>
  <pubDate>Fri, 09 Dec 2022 23:00:00 GMT</pubDate>
</item>
<item>
  <guid>https://supabase.com/blog/who-we-hire</guid>
  <title>Who We Hire at Supabase</title>
  <link>https://supabase.com/blog/who-we-hire</link>
  <description>Traits we look for to maintain a culture of shipping fast and often</description>
  <pubDate>Thu, 08 Dec 2022 23:00:00 GMT</pubDate>
</item>
<item>
  <guid>https://supabase.com/blog/launch-week-6-hackathon</guid>
  <title>Launch Week 6 Hackathon</title>
  <link>https://supabase.com/blog/launch-week-6-hackathon</link>
  <description>Build an Open Source Project, Win $1500 and the Supabase Darkmode Keyboard</description>
  <pubDate>Thu, 08 Dec 2022 23:00:00 GMT</pubDate>
</item>
<item>
  <guid>https://supabase.com/blog/supabase-beta-november-2022</guid>
  <title>Supabase Beta November 2022</title>
  <link>https://supabase.com/blog/supabase-beta-november-2022</link>
  <description>We are preparing everything for Launch Week 6, but we still had time to ship some goodies this month!</description>
  <pubDate>Tue, 06 Dec 2022 23:00:00 GMT</pubDate>
</item>
<item>
  <guid>https://supabase.com/blog/the-supabase-content-storm</guid>
  <title>The Supabase Content Storm</title>
  <link>https://supabase.com/blog/the-supabase-content-storm</link>
  <description>We worked with +30 content creators to drop a mountain of content simultaneously.</description>
  <pubDate>Mon, 05 Dec 2022 23:00:00 GMT</pubDate>
</item>
<item>
  <guid>https://supabase.com/blog/transparent-column-encryption-with-postgres</guid>
  <title>Transparent Column Encryption with Postgres</title>
  <link>https://supabase.com/blog/transparent-column-encryption-with-postgres</link>
  <description>Using pgsodium&apos;s Transparent Column Encryption to encrypt data and provide your users with row-level encryption.</description>
  <pubDate>Wed, 30 Nov 2022 23:00:00 GMT</pubDate>
</item>
<item>
  <guid>https://supabase.com/blog/sql-or-nosql-both-with-postgresql</guid>
  <title>SQL or NoSQL? Why not use both (with PostgreSQL)?</title>
  <link>https://supabase.com/blog/sql-or-nosql-both-with-postgresql</link>
  <description>How to turn Postgres into an easy-to-use NoSQL database that retains all the power of SQL</description>
  <pubDate>Wed, 23 Nov 2022 23:00:00 GMT</pubDate>
</item>
<item>
  <guid>https://supabase.com/blog/flutter-authorization-with-rls</guid>
  <title>Flutter Authorization with RLS</title>
  <link>https://supabase.com/blog/flutter-authorization-with-rls</link>
  <description>Learn how you can secure your Flutter app using Supabase Row Level Security.</description>
  <pubDate>Mon, 21 Nov 2022 23:00:00 GMT</pubDate>
</item>
<item>
  <guid>https://supabase.com/blog/fetching-and-caching-supabase-data-in-next-js-server-components</guid>
  <title>Fetching and caching Supabase data in Next.js 13 Server Components</title>
  <link>https://supabase.com/blog/fetching-and-caching-supabase-data-in-next-js-server-components</link>
  <description>Next.js 13 introduces new data fetching and caching methods to enable React Server Components and Suspense.</description>
  <pubDate>Wed, 16 Nov 2022 23:00:00 GMT</pubDate>
</item>
<item>
  <guid>https://supabase.com/blog/authentication-in-ionic-angular</guid>
  <title>Authentication in Ionic Angular with Supabase</title>
  <link>https://supabase.com/blog/authentication-in-ionic-angular</link>
  <description>Learn how to build an Ionic Angular app with authentication, Row Level Security, and Magic Link auth.</description>
  <pubDate>Mon, 07 Nov 2022 23:00:00 GMT</pubDate>
</item>
<item>
  <guid>https://supabase.com/blog/supabase-beta-update-october-2022</guid>
  <title>Supabase Beta October 2022</title>
  <link>https://supabase.com/blog/supabase-beta-update-october-2022</link>
  <description>New SDKs, quickstarts, Functions tricks, and more. But, more importantly, Launch Week 6️ has a date!</description>
  <pubDate>Tue, 01 Nov 2022 23:00:00 GMT</pubDate>
</item>
<item>
  <guid>https://supabase.com/blog/postgresql-commitfest</guid>
  <title>What is PostgreSQL commitfest and how to contribute</title>
  <link>https://supabase.com/blog/postgresql-commitfest</link>
  <description>A time-tested method for contributing to the core Postgres code</description>
  <pubDate>Wed, 26 Oct 2022 22:00:00 GMT</pubDate>
</item>
<item>
  <guid>https://supabase.com/blog/supabase-flutter-sdk-v1-released</guid>
  <title>supabase-flutter v1 Released</title>
  <link>https://supabase.com/blog/supabase-flutter-sdk-v1-released</link>
  <description>We&apos;ve released supabase-flutter v1. More intuitive way of accessing Supabase from your Flutter application.</description>
  <pubDate>Thu, 20 Oct 2022 22:00:00 GMT</pubDate>
</item>
<item>
  <guid>https://supabase.com/blog/supabase-js-v2-released</guid>
  <title>supabase-js v2 Released</title>
  <link>https://supabase.com/blog/supabase-js-v2-released</link>
  <description>We&apos;ve released supabase-js v2. Updated examples, quickstarts, and an improved experience.</description>
  <pubDate>Wed, 19 Oct 2022 22:00:00 GMT</pubDate>
</item>
<item>
  <guid>https://supabase.com/blog/postgres-full-text-search-vs-the-rest</guid>
  <title>Postgres Full Text Search vs the rest</title>
  <link>https://supabase.com/blog/postgres-full-text-search-vs-the-rest</link>
  <description>Comparing one of the most popular Postgres features against alternatives</description>
  <pubDate>Thu, 13 Oct 2022 22:00:00 GMT</pubDate>
</item>
<item>
  <guid>https://supabase.com/blog/supabase-beta-update-september-2022</guid>
  <title>Supabase Beta September 2022</title>
  <link>https://supabase.com/blog/supabase-beta-update-september-2022</link>
  <description>We were too focused on clearing out the backlog so we didn&apos;t ship anything new last month... or did we?!</description>
  <pubDate>Tue, 04 Oct 2022 22:00:00 GMT</pubDate>
</item>
<item>
  <guid>https://supabase.com/blog/postgres-wasm</guid>
  <title>Postgres WASM by Snaplet and Supabase</title>
  <link>https://supabase.com/blog/postgres-wasm</link>
  <description>We&apos;re open sourcing postgres-wasm, a PostgresQL server that runs inside a browser, with our friends at Snaplet.</description>
  <pubDate>Sun, 02 Oct 2022 22:00:00 GMT</pubDate>
</item>
<item>
  <guid>https://supabase.com/blog/choosing-a-postgres-primary-key</guid>
  <title>Choosing a Postgres Primary Key</title>
  <link>https://supabase.com/blog/choosing-a-postgres-primary-key</link>
  <description>Turns out the question of which identifier to use as a Primary Key is complicated -- we&apos;re going to dive into some of the complexity and inherent trade-offs, and figure things out</description>
  <pubDate>Wed, 07 Sep 2022 22:00:00 GMT</pubDate>
</item>
<item>
  <guid>https://supabase.com/blog/supabase-beta-update-august-2022</guid>
  <title>Supabase Beta August 2022</title>
  <link>https://supabase.com/blog/supabase-beta-update-august-2022</link>
  <description>Launch Week Special. See everything we shipped, plus winners of the Hackathon and the extended Community Highlights</description>
  <pubDate>Tue, 06 Sep 2022 22:00:00 GMT</pubDate>
</item>
<item>
  <guid>https://supabase.com/blog/launch-week-5-hackathon-winners</guid>
  <title>Launch Week 5 Hackathon Winners</title>
  <link>https://supabase.com/blog/launch-week-5-hackathon-winners</link>
  <description>Announcing the winners of the Launch Week 5 Hackathon!</description>
  <pubDate>Wed, 24 Aug 2022 22:00:00 GMT</pubDate>
</item>
<item>
  <guid>https://supabase.com/blog/building-a-realtime-trello-board-with-supabase-and-angular</guid>
  <title>Building a Realtime Trello Board with Supabase and Angular</title>
  <link>https://supabase.com/blog/building-a-realtime-trello-board-with-supabase-and-angular</link>
  <description>Go beyond the hello world example with this real world project.</description>
  <pubDate>Tue, 23 Aug 2022 22:00:00 GMT</pubDate>
</item>
<item>
  <guid>https://supabase.com/blog/supabase-vault</guid>
  <title>Supabase Vault</title>
  <link>https://supabase.com/blog/supabase-vault</link>
  <description>Today we&apos;re announcing Vault, a Postgres extension for managing secrets and encryption inside your database.</description>
  <pubDate>Thu, 18 Aug 2022 22:00:00 GMT</pubDate>
</item>
<item>
  <guid>https://supabase.com/blog/postgrest-v10</guid>
  <title>PostgREST v10: EXPLAIN and Improved Relationship Detection</title>
  <link>https://supabase.com/blog/postgrest-v10</link>
  <description>Today, PostgREST 10 was released. Let&apos;s take a look at some of the new features that go hand in hand with supabase-js v2.</description>
  <pubDate>Thu, 18 Aug 2022 22:00:00 GMT</pubDate>
</item>
<item>
  <guid>https://supabase.com/blog/pg-jsonschema-a-postgres-extension-for-json-validation</guid>
  <title>pg_jsonschema: JSON Schema support for Postgres</title>
  <link>https://supabase.com/blog/pg-jsonschema-a-postgres-extension-for-json-validation</link>
  <description>Today we&apos;re releasing pg_jsonschema, a Postgres extension for JSON validation.</description>
  <pubDate>Thu, 18 Aug 2022 22:00:00 GMT</pubDate>
</item>
<item>
  <guid>https://supabase.com/blog/launch-week-5-one-more-thing</guid>
  <title>One more thing</title>
  <link>https://supabase.com/blog/launch-week-5-one-more-thing</link>
  <description>Let&apos;s be honest, it&apos;s never just one more thing.</description>
  <pubDate>Thu, 18 Aug 2022 22:00:00 GMT</pubDate>
</item>
<item>
  <guid>https://supabase.com/blog/launch-week-5-community-day</guid>
  <title>Community Day</title>
  <link>https://supabase.com/blog/launch-week-5-community-day</link>
  <description>Wrapping up Launch Week 5 with contributors, partners, and friends.</description>
  <pubDate>Thu, 18 Aug 2022 22:00:00 GMT</pubDate>
</item>
<item>
  <guid>https://supabase.com/blog/supabase-realtime-multiplayer-general-availability</guid>
  <title>Realtime: Multiplayer Edition</title>
  <link>https://supabase.com/blog/supabase-realtime-multiplayer-general-availability</link>
  <description>Announcing the general availability of Realtime&apos;s Broadcast and Presence.</description>
  <pubDate>Wed, 17 Aug 2022 22:00:00 GMT</pubDate>
</item>
<item>
  <guid>https://supabase.com/blog/supabase-soc2</guid>
  <title>Supabase is SOC2 compliant</title>
  <link>https://supabase.com/blog/supabase-soc2</link>
  <description>Supabase is now SOC2 compliant. Learn how we got here and what it means for our customers.</description>
  <pubDate>Tue, 16 Aug 2022 22:00:00 GMT</pubDate>
</item>
<item>
  <guid>https://supabase.com/blog/supabase-js-v2</guid>
  <title>supabase-js v2</title>
  <link>https://supabase.com/blog/supabase-js-v2</link>
  <description>A look at supabase-js v2, which brings type support and focuses on quality-of-life improvements for developers.</description>
  <pubDate>Mon, 15 Aug 2022 22:00:00 GMT</pubDate>
</item>
<item>
  <guid>https://supabase.com/blog/supabase-cli-v1-and-admin-api-beta</guid>
  <title>Supabase CLI v1 and Management API Beta</title>
  <link>https://supabase.com/blog/supabase-cli-v1-and-admin-api-beta</link>
  <description>We are moving Supabase CLI v1 out of beta, and releasing Management API beta.</description>
  <pubDate>Sun, 14 Aug 2022 22:00:00 GMT</pubDate>
</item>
<item>
  <guid>https://supabase.com/blog/supabase-series-b</guid>
  <title>Supabase Series B</title>
  <link>https://supabase.com/blog/supabase-series-b</link>
  <description>Supabase raised $80M in May, bringing our total funding to $116M.</description>
  <pubDate>Thu, 11 Aug 2022 22:00:00 GMT</pubDate>
</item>
<item>
  <guid>https://supabase.com/blog/launch-week-5-hackathon</guid>
  <title>Launch Week 5 Hackathon</title>
  <link>https://supabase.com/blog/launch-week-5-hackathon</link>
  <description>Build to win $1500 - Friday 12th to Monday 21st August 2022</description>
  <pubDate>Tue, 09 Aug 2022 22:00:00 GMT</pubDate>
</item>
<item>
  <guid>https://supabase.com/blog/slack-consolidate-slackbot-to-consolidate-messages</guid>
  <title>Slack Consolidate: a slackbot built with Python and Supabase</title>
  <link>https://supabase.com/blog/slack-consolidate-slackbot-to-consolidate-messages</link>
  <description>A slackbot to consolidate messages from different channels using Supabase, Slack SDK and Python</description>
  <pubDate>Mon, 08 Aug 2022 22:00:00 GMT</pubDate>
</item>
<item>
  <guid>https://supabase.com/blog/supabase-beta-update-july-2022</guid>
  <title>Supabase Beta July 2022</title>
  <link>https://supabase.com/blog/supabase-beta-update-july-2022</link>
  <description>Launch Week Golden Tickets, Flutter SDK 1.0 Developer Preview and more...</description>
  <pubDate>Tue, 02 Aug 2022 22:00:00 GMT</pubDate>
</item>
<item>
  <guid>https://supabase.com/blog/supabase-flutter-sdk-1-developer-preview</guid>
  <title>Supabase Flutter SDK 1.0 Developer Preview</title>
  <link>https://supabase.com/blog/supabase-flutter-sdk-1-developer-preview</link>
  <description>Supabase Flutter SDK is getting a major update and we need your help making it better.</description>
  <pubDate>Mon, 01 Aug 2022 22:00:00 GMT</pubDate>
</item>
<item>
  <guid>https://supabase.com/blog/seen-by-in-postgresql</guid>
  <title>Implementing &quot;seen by&quot; functionality with Postgres</title>
  <link>https://supabase.com/blog/seen-by-in-postgresql</link>
  <description>Different approaches for tracking visitor counts with PostgreSQL.</description>
  <pubDate>Sun, 17 Jul 2022 22:00:00 GMT</pubDate>
</item>
<item>
  <guid>https://supabase.com/blog/supabase-auth-helpers-with-sveltekit-support</guid>
  <title>Revamped Auth Helpers for Supabase (with SvelteKit support)</title>
  <link>https://supabase.com/blog/supabase-auth-helpers-with-sveltekit-support</link>
  <description>Supabase Auth Helpers now have improved developer experience, Sveltekit support, and more.</description>
  <pubDate>Tue, 12 Jul 2022 22:00:00 GMT</pubDate>
</item>
<item>
  <guid>https://supabase.com/blog/beta-update-june-2022</guid>
  <title>Supabase Beta June 2022</title>
  <link>https://supabase.com/blog/beta-update-june-2022</link>
  <description>Auth Helpers, Unlimited Free Projects, CLI and more...</description>
  <pubDate>Tue, 05 Jul 2022 22:00:00 GMT</pubDate>
</item>
<item>
  <guid>https://supabase.com/blog/flutter-tutorial-building-a-chat-app</guid>
  <title>Flutter Tutorial: building a Flutter chat app</title>
  <link>https://supabase.com/blog/flutter-tutorial-building-a-chat-app</link>
  <description>Learn how to build a Flutter chat app with open source and scalable backend (inc. auth, realtime, database, and more).</description>
  <pubDate>Wed, 29 Jun 2022 22:00:00 GMT</pubDate>
</item>
<item>
  <guid>https://supabase.com/blog/visualizing-supabase-data-using-metabase</guid>
  <title>Visualizing Supabase Data using Metabase</title>
  <link>https://supabase.com/blog/visualizing-supabase-data-using-metabase</link>
  <description>How to create different kinds of charts out of data stored in Supabase using Metabase.</description>
  <pubDate>Tue, 28 Jun 2022 22:00:00 GMT</pubDate>
</item>
<item>
  <guid>https://supabase.com/blog/partial-postgresql-data-dumps-with-rls</guid>
  <title>Partial data dumps using Postgres Row Level Security</title>
  <link>https://supabase.com/blog/partial-postgresql-data-dumps-with-rls</link>
  <description>Using RLS to create seed files for local PostgreSQL testing.</description>
  <pubDate>Mon, 27 Jun 2022 22:00:00 GMT</pubDate>
</item>
<item>
  <guid>https://supabase.com/blog/loading-data-supabase-python</guid>
  <title>Python data loading with Supabase</title>
  <link>https://supabase.com/blog/loading-data-supabase-python</link>
  <description>An example of how to load data into Supabase using supabase-py</description>
  <pubDate>Thu, 16 Jun 2022 22:00:00 GMT</pubDate>
</item>
<item>
  <guid>https://supabase.com/blog/beta-update-may-2022</guid>
  <title>Supabase Beta May 2022</title>
  <link>https://supabase.com/blog/beta-update-may-2022</link>
  <description>Product and community updates including wildcard auth redirects, edge functions with webhooks, and Prometheus endpoints for everybody.</description>
  <pubDate>Tue, 31 May 2022 22:00:00 GMT</pubDate>
</item>
<item>
  <guid>https://supabase.com/blog/how-supabase-accelerates-development-of-all-pull-together</guid>
  <title>How Mike Lyndon is using Supabase to accelerate development of AllPullTogether</title>
  <link>https://supabase.com/blog/how-supabase-accelerates-development-of-all-pull-together</link>
  <description>Mike Lyndon is learning web development as he builds AllPullTogether, and Supabase is helping him accelerate what he can accomplish.</description>
  <pubDate>Wed, 25 May 2022 22:00:00 GMT</pubDate>
</item>
<item>
  <guid>https://supabase.com/blog/partner-gallery-works-with-supabase</guid>
  <title>Works With Supabase - announcing our Partner Gallery</title>
  <link>https://supabase.com/blog/partner-gallery-works-with-supabase</link>
  <description>Introducing our Partner Gallery - open source and made with Supabase.</description>
  <pubDate>Tue, 19 Apr 2022 22:00:00 GMT</pubDate>
</item>
<item>
  <guid>https://supabase.com/blog/bring-the-func-hackathon-winners</guid>
  <title>Bring the Func Hackathon Winners 2022</title>
  <link>https://supabase.com/blog/bring-the-func-hackathon-winners</link>
  <description>Celebrating many amazing OSS Hackathon projects using GraphQL and Edge Functions.</description>
  <pubDate>Sun, 17 Apr 2022 22:00:00 GMT</pubDate>
</item>
<item>
  <guid>https://supabase.com/blog/beta-update-march-2022</guid>
  <title>Supabase Beta March 2022</title>
  <link>https://supabase.com/blog/beta-update-march-2022</link>
  <description>Functions, GraphQL, and much more.</description>
  <pubDate>Thu, 14 Apr 2022 22:00:00 GMT</pubDate>
</item>
<item>
  <guid>https://supabase.com/blog/supabrew</guid>
  <title>Supabrew - Never Code Thirsty</title>
  <link>https://supabase.com/blog/supabrew</link>
  <description>A light and refreshing non-alcoholic beer for devs.</description>
  <pubDate>Thu, 31 Mar 2022 22:00:00 GMT</pubDate>
</item>
<item>
  <guid>https://supabase.com/blog/supabase-realtime-with-multiplayer-features</guid>
  <title>Supabase Realtime, with Multiplayer Features</title>
  <link>https://supabase.com/blog/supabase-realtime-with-multiplayer-features</link>
  <description>Today we&apos;re announced Realtime, with multiplayer features. Realtime enables broadcast, presence, and listening to database changes delivered over WebSockets.</description>
  <pubDate>Thu, 31 Mar 2022 22:00:00 GMT</pubDate>
</item>
<item>
  <guid>https://supabase.com/blog/hackathon-bring-the-func</guid>
  <title>Hackathon: Bring the Func(🕺)</title>
  <link>https://supabase.com/blog/hackathon-bring-the-func</link>
  <description>Build open-source projects with our latest features, win limited edition swag and plant a tree!</description>
  <pubDate>Thu, 31 Mar 2022 22:00:00 GMT</pubDate>
</item>
<item>
  <guid>https://supabase.com/blog/supabase-edge-functions</guid>
  <title>Edge Functions are now available in Supabase</title>
  <link>https://supabase.com/blog/supabase-edge-functions</link>
  <description>Today we&apos;re launching Edge Functions. Edge Functions let you execute Typescript code close to your users, no matter where they&apos;re located.</description>
  <pubDate>Wed, 30 Mar 2022 22:00:00 GMT</pubDate>
</item>
<item>
  <guid>https://supabase.com/blog/supabase-enterprise</guid>
  <title>Introducing Supabase Enterprise</title>
  <link>https://supabase.com/blog/supabase-enterprise</link>
  <description>Today we are releasing Supabase Enterprise, a suite of features to scale your project.</description>
  <pubDate>Tue, 29 Mar 2022 22:00:00 GMT</pubDate>
</item>
<item>
  <guid>https://supabase.com/blog/graphql-now-available</guid>
  <title>GraphQL is now available in Supabase</title>
  <link>https://supabase.com/blog/graphql-now-available</link>
  <description>GraphQL support is now in general availability on the Supabase platform via our open source PostgreSQL extension, pg_graphql.</description>
  <pubDate>Mon, 28 Mar 2022 22:00:00 GMT</pubDate>
</item>
<item>
  <guid>https://supabase.com/blog/community-day-lw4</guid>
  <title>Community Day</title>
  <link>https://supabase.com/blog/community-day-lw4</link>
  <description>Kicking off Launch Week 4 with contributors, partners, and friends.</description>
  <pubDate>Sun, 27 Mar 2022 22:00:00 GMT</pubDate>
</item>
<item>
  <guid>https://supabase.com/blog/supabase-launch-week-four</guid>
  <title>Supabase Launch Week 4</title>
  <link>https://supabase.com/blog/supabase-launch-week-four</link>
  <description>Launch Week 4: One new feature every day for an entire week. Starting Monday 28th March.</description>
  <pubDate>Thu, 24 Mar 2022 23:00:00 GMT</pubDate>
</item>
<item>
  <guid>https://supabase.com/blog/should-i-open-source-my-company</guid>
  <title>Should I Open Source my Company?</title>
  <link>https://supabase.com/blog/should-i-open-source-my-company</link>
  <description>The unexpected upsides of building in public</description>
  <pubDate>Thu, 24 Mar 2022 23:00:00 GMT</pubDate>
</item>
<item>
  <guid>https://supabase.com/blog/postgres-audit</guid>
  <title>Postgres Auditing in 150 lines of SQL</title>
  <link>https://supabase.com/blog/postgres-audit</link>
  <description>PostgreSQL has a robust set of features which we can leverage to create a generic auditing solution in 150 lines of SQL.</description>
  <pubDate>Mon, 07 Mar 2022 23:00:00 GMT</pubDate>
</item>
<item>
  <guid>https://supabase.com/blog/supabase-beta-january-2022</guid>
  <title>Supabase Beta January 2022</title>
  <link>https://supabase.com/blog/supabase-beta-january-2022</link>
  <description>New auth providers, SMS providers, and new videos.</description>
  <pubDate>Mon, 21 Feb 2022 23:00:00 GMT</pubDate>
</item>
<item>
  <guid>https://supabase.com/blog/supabase-beta-december-2021</guid>
  <title>Supabase Beta December 2021</title>
  <link>https://supabase.com/blog/supabase-beta-december-2021</link>
  <description>New crypto extension, Postgres videos, and a bunch of cool integrations.</description>
  <pubDate>Wed, 19 Jan 2022 23:00:00 GMT</pubDate>
</item>
<item>
  <guid>https://supabase.com/blog/product-hunt-golden-kitty-awards-2021</guid>
  <title>Golden Kitty Awards Ceremony Watch Party with Supabase</title>
  <link>https://supabase.com/blog/product-hunt-golden-kitty-awards-2021</link>
  <description>Hang out with us while watching the Product Hunt Golden Kitty Awards Ceremony</description>
  <pubDate>Wed, 19 Jan 2022 23:00:00 GMT</pubDate>
</item>
<item>
  <guid>https://supabase.com/blog/holiday-hackdays-winners-2021</guid>
  <title>Holiday Hackdays Winners 2021</title>
  <link>https://supabase.com/blog/holiday-hackdays-winners-2021</link>
  <description>Celebrating many amazing projects submitted to our Holiday Hackdays Hackathon.</description>
  <pubDate>Thu, 16 Dec 2021 23:00:00 GMT</pubDate>
</item>
<item>
  <guid>https://supabase.com/blog/beta-november-2021-launch-week-recap</guid>
  <title>Supabase Beta November 2021: Launch Week Recap</title>
  <link>https://supabase.com/blog/beta-november-2021-launch-week-recap</link>
  <description>We wrapped up November with Supabase&apos;s third Launch Week. Here&apos;s all the awesome stuff that got shipped ...</description>
  <pubDate>Tue, 14 Dec 2021 23:00:00 GMT</pubDate>
</item>
<item>
  <guid>https://supabase.com/blog/supabase-holiday-hackdays-hackathon</guid>
  <title>Kicking off the Holiday Hackdays</title>
  <link>https://supabase.com/blog/supabase-holiday-hackdays-hackathon</link>
  <description>Build cool stuff and celebrate open-source software with us during the Holiday Hackdays!</description>
  <pubDate>Thu, 02 Dec 2021 23:00:00 GMT</pubDate>
</item>
<item>
  <guid>https://supabase.com/blog/pg-graphql</guid>
  <title>pg_graphql: A GraphQL extension for PostgreSQL</title>
  <link>https://supabase.com/blog/pg-graphql</link>
  <description>GraphQL support is in development for PostgreSQL + Supabase.</description>
  <pubDate>Thu, 02 Dec 2021 23:00:00 GMT</pubDate>
</item>
<item>
  <guid>https://supabase.com/blog/launch-week-three-friday-five-more-things</guid>
  <title>Five more things</title>
  <link>https://supabase.com/blog/launch-week-three-friday-five-more-things</link>
  <description>It&apos;s never just one more thing!</description>
  <pubDate>Thu, 02 Dec 2021 23:00:00 GMT</pubDate>
</item>
<item>
  <guid>https://supabase.com/blog/supabase-acquires-logflare</guid>
  <title>Supabase acquires Logflare</title>
  <link>https://supabase.com/blog/supabase-acquires-logflare</link>
  <description>Today, we&apos;re ecstatic to announce that Logflare is joining Supabase.</description>
  <pubDate>Wed, 01 Dec 2021 23:00:00 GMT</pubDate>
</item>
<item>
  <guid>https://supabase.com/blog/realtime-row-level-security-in-postgresql</guid>
  <title>Realtime Postgres RLS now available on Supabase</title>
  <link>https://supabase.com/blog/realtime-row-level-security-in-postgresql</link>
  <description>Realtime database changes are now broadcast to authenticated users, respecting the same PostgreSQL policies that you use for Row Level Security.</description>
  <pubDate>Tue, 30 Nov 2021 23:00:00 GMT</pubDate>
</item>
<item>
  <guid>https://supabase.com/blog/supabase-studio</guid>
  <title>Supabase Studio</title>
  <link>https://supabase.com/blog/supabase-studio</link>
  <description>The same Dashboard that you&apos;re using on our Platform is now available for local development and Self-Hosting.</description>
  <pubDate>Mon, 29 Nov 2021 23:00:00 GMT</pubDate>
</item>
<item>
  <guid>https://supabase.com/blog/community-day-lw3</guid>
  <title>Community Day</title>
  <link>https://supabase.com/blog/community-day-lw3</link>
  <description>Kicking off launch week by highlighting the communities around Supabase.</description>
  <pubDate>Sun, 28 Nov 2021 23:00:00 GMT</pubDate>
</item>
<item>
  <guid>https://supabase.com/blog/whats-new-in-postgres-14</guid>
  <title>New in PostgreSQL 14: What every developer should know</title>
  <link>https://supabase.com/blog/whats-new-in-postgres-14</link>
  <description>A quick look at some new features and functionality in PostgreSQL 14.</description>
  <pubDate>Sat, 27 Nov 2021 23:00:00 GMT</pubDate>
</item>
<item>
  <guid>https://supabase.com/blog/postgrest-9</guid>
  <title>PostgREST 9</title>
  <link>https://supabase.com/blog/postgrest-9</link>
  <description>New features and updates in PostgREST version 9.</description>
  <pubDate>Fri, 26 Nov 2021 23:00:00 GMT</pubDate>
</item>
<item>
  <guid>https://supabase.com/blog/supabase-launch-week-the-trilogy</guid>
  <title>Supabase Launch Week III: Holiday Special</title>
  <link>https://supabase.com/blog/supabase-launch-week-the-trilogy</link>
  <description>Tis the season to be shipping.</description>
  <pubDate>Thu, 25 Nov 2021 23:00:00 GMT</pubDate>
</item>
<item>
  <guid>https://supabase.com/blog/supabase-how-we-launch</guid>
  <title>How we launch at Supabase</title>
  <link>https://supabase.com/blog/supabase-how-we-launch</link>
  <description>The history and methodology of Supabase Launch Week.</description>
  <pubDate>Thu, 25 Nov 2021 23:00:00 GMT</pubDate>
</item>
<item>
  <guid>https://supabase.com/blog/supabase-beta-october-2021</guid>
  <title>Supabase Beta October 2021</title>
  <link>https://supabase.com/blog/supabase-beta-october-2021</link>
  <description>Three new Auth providers, multi-schema support, and we&apos;re gearing up for another Launch Week.</description>
  <pubDate>Sat, 06 Nov 2021 23:00:00 GMT</pubDate>
</item>
<item>
  <guid>https://supabase.com/blog/supabase-series-a</guid>
  <title>Supabase $30m Series A</title>
  <link>https://supabase.com/blog/supabase-series-a</link>
  <description>Supabase just raised $30M, bringing our total funding to $36M.</description>
  <pubDate>Wed, 27 Oct 2021 22:00:00 GMT</pubDate>
</item>
<item>
  <guid>https://supabase.com/blog/replenysh-time-to-value-in-less-than-24-hours</guid>
  <title>Replenysh uses Supabase to implement OTP in less than 24-hours</title>
  <link>https://supabase.com/blog/replenysh-time-to-value-in-less-than-24-hours</link>
  <description>Learn how Replenysh uses Supabase to power the circular economy, redefining how brands interact with their customers and products.</description>
  <pubDate>Mon, 18 Oct 2021 22:00:00 GMT</pubDate>
</item>
<item>
  <guid>https://supabase.com/blog/hacktoberfest-hackathon-winners-2021</guid>
  <title>Hacktoberfest Hackathon Winners 2021</title>
  <link>https://supabase.com/blog/hacktoberfest-hackathon-winners-2021</link>
  <description>Celebrating many amazing projects submitted to our Hacktoberfest Hackathon.</description>
  <pubDate>Wed, 13 Oct 2021 22:00:00 GMT</pubDate>
</item>
<item>
  <guid>https://supabase.com/blog/supabase-beta-sept-2021</guid>
  <title>Supabase Beta Sept 2021</title>
  <link>https://supabase.com/blog/supabase-beta-sept-2021</link>
  <description>Hackathon, Aborting request, UI updates, and now Hiring.</description>
  <pubDate>Sun, 03 Oct 2021 22:00:00 GMT</pubDate>
</item>
<item>
  <guid>https://supabase.com/blog/supabase-hacktoberfest-hackathon-2021</guid>
  <title>Supabase Hacktoberfest Hackathon 2021</title>
  <link>https://supabase.com/blog/supabase-hacktoberfest-hackathon-2021</link>
  <description>We&apos;re running another Supabase Hackathon during Hacktoberfest!</description>
  <pubDate>Mon, 27 Sep 2021 22:00:00 GMT</pubDate>
</item>
<item>
  <guid>https://supabase.com/blog/supabase-beta-august-2021</guid>
  <title>Supabase Beta August 2021</title>
  <link>https://supabase.com/blog/supabase-beta-august-2021</link>
  <description>Fundraising, Realtime Security, custom SMS templates, and deployments in South Korea.</description>
  <pubDate>Thu, 09 Sep 2021 22:00:00 GMT</pubDate>
</item>
<item>
  <guid>https://supabase.com/blog/supabase-beta-july-2021</guid>
  <title>Supabase Beta July 2021</title>
  <link>https://supabase.com/blog/supabase-beta-july-2021</link>
  <description>Discord Logins, Vercel Integration, Full text search, and OAuth guides.</description>
  <pubDate>Wed, 11 Aug 2021 22:00:00 GMT</pubDate>
</item>
<item>
  <guid>https://supabase.com/blog/hackathon-winners</guid>
  <title>Open Source Hackathon Winners</title>
  <link>https://supabase.com/blog/hackathon-winners</link>
  <description>Let the medal ceremony begin for the best projects submitted during the Supabase Hackathon.</description>
  <pubDate>Sun, 08 Aug 2021 22:00:00 GMT</pubDate>
</item>
<item>
  <guid>https://supabase.com/blog/supabase-swag-store</guid>
  <title>Supabase Swag Store</title>
  <link>https://supabase.com/blog/supabase-swag-store</link>
  <description>Today we are officially launching the Supabase Swag Store.</description>
  <pubDate>Thu, 29 Jul 2021 22:00:00 GMT</pubDate>
</item>
<item>
  <guid>https://supabase.com/blog/supabase-functions-updates</guid>
  <title>Updates for Supabase Functions</title>
  <link>https://supabase.com/blog/supabase-functions-updates</link>
  <description>The question on everyone&apos;s mind - are we launching Supabase Functions? Well, it&apos;s complicated.</description>
  <pubDate>Thu, 29 Jul 2021 22:00:00 GMT</pubDate>
</item>
<item>
  <guid>https://supabase.com/blog/1-the-supabase-hackathon</guid>
  <title>The Supabase Hackathon</title>
  <link>https://supabase.com/blog/1-the-supabase-hackathon</link>
  <description>A whole week of Hacking for Fun and Prizes.</description>
  <pubDate>Thu, 29 Jul 2021 22:00:00 GMT</pubDate>
</item>
<item>
  <guid>https://supabase.com/blog/supabase-reports-and-metrics</guid>
  <title>Supabase Reports and Metrics</title>
  <link>https://supabase.com/blog/supabase-reports-and-metrics</link>
  <description>We&apos;re exposing a full set of metrics in your projects, so that you can build better (and faster) products for your users.</description>
  <pubDate>Wed, 28 Jul 2021 22:00:00 GMT</pubDate>
</item>
<item>
  <guid>https://supabase.com/blog/supabase-auth-passwordless-sms-login</guid>
  <title>Supabase Auth v2: Phone Auth now available</title>
  <link>https://supabase.com/blog/supabase-auth-passwordless-sms-login</link>
  <description>Phone Auth is available today on all new and existing Supabase projects.</description>
  <pubDate>Tue, 27 Jul 2021 22:00:00 GMT</pubDate>
</item>
<item>
  <guid>https://supabase.com/blog/mobbin-supabase-200000-users</guid>
  <title>Mobbin uses Supabase to authenticate 200,000 users</title>
  <link>https://supabase.com/blog/mobbin-supabase-200000-users</link>
  <description>Learn how Mobbin migrated 200,000 users from Firebase for a better authentication experience.</description>
  <pubDate>Tue, 27 Jul 2021 22:00:00 GMT</pubDate>
</item>
<item>
  <guid>https://supabase.com/blog/storage-beta</guid>
  <title>Supabase Storage now in Beta</title>
  <link>https://supabase.com/blog/storage-beta</link>
  <description>Supabase Storage moves into Beta.</description>
  <pubDate>Mon, 26 Jul 2021 22:00:00 GMT</pubDate>
</item>
<item>
  <guid>https://supabase.com/blog/spot-flutter-with-postgres</guid>
  <title>Spot: a video sharing app built with Flutter</title>
  <link>https://supabase.com/blog/spot-flutter-with-postgres</link>
  <description>Spot is a geolocation-based video-sharing app with some social networking features.</description>
  <pubDate>Mon, 26 Jul 2021 22:00:00 GMT</pubDate>
</item>
<item>
  <guid>https://supabase.com/blog/supabase-postgres-13</guid>
  <title>Supabase is now on Postgres 13.3</title>
  <link>https://supabase.com/blog/supabase-postgres-13</link>
  <description>From today, new Supabase projects will be on a version of Supabase Postgres that runs on Postgres 13.3.</description>
  <pubDate>Sun, 25 Jul 2021 22:00:00 GMT</pubDate>
</item>
<item>
  <guid>https://supabase.com/blog/supabase-community-day</guid>
  <title>Supabase Community Day</title>
  <link>https://supabase.com/blog/supabase-community-day</link>
  <description>Community Day</description>
  <pubDate>Sun, 25 Jul 2021 22:00:00 GMT</pubDate>
</item>
<item>
  <guid>https://supabase.com/blog/epsilon3-self-hosting</guid>
  <title>Epsilon3 Self-Host Supabase To Revolutionize Space Operations </title>
  <link>https://supabase.com/blog/epsilon3-self-hosting</link>
  <description>Learn how the team at Epsilon3 use Supabase to help teams execute secure and reliable operations in an industry that project spend runs into the billions.</description>
  <pubDate>Sun, 25 Jul 2021 22:00:00 GMT</pubDate>
</item>
<item>
  <guid>https://supabase.com/blog/supabase-launch-week-sql</guid>
  <title>Supabase Launch Week II: The SQL</title>
  <link>https://supabase.com/blog/supabase-launch-week-sql</link>
  <description>Five days of Supabase. Again.</description>
  <pubDate>Wed, 21 Jul 2021 22:00:00 GMT</pubDate>
</item>
<item>
  <guid>https://supabase.com/blog/roles-postgres-hooks</guid>
  <title>Protecting reserved roles with PostgreSQL Hooks</title>
  <link>https://supabase.com/blog/roles-postgres-hooks</link>
  <description>Using Postgres Hooks to protect functionality in your Postgres database.</description>
  <pubDate>Thu, 01 Jul 2021 22:00:00 GMT</pubDate>
</item>
<item>
  <guid>https://supabase.com/blog/supabase-beta-june-2021</guid>
  <title>Supabase Beta June 2021</title>
  <link>https://supabase.com/blog/supabase-beta-june-2021</link>
  <description>Discord Logins, Vercel Integration, Full text search, and OAuth guides.</description>
  <pubDate>Tue, 01 Jun 2021 22:00:00 GMT</pubDate>
</item>
<item>
  <guid>https://supabase.com/blog/supabase-beta-may-2021</guid>
  <title>Supabase Beta May 2021</title>
  <link>https://supabase.com/blog/supabase-beta-may-2021</link>
  <description>Apple &amp;amp; Twitter Logins, Supabase Grid, Go &amp;amp; Swift Libraries.</description>
  <pubDate>Tue, 01 Jun 2021 22:00:00 GMT</pubDate>
</item>
<item>
  <guid>https://supabase.com/blog/supabase-beta-april-2021</guid>
  <title>Supabase Beta April 2021</title>
  <link>https://supabase.com/blog/supabase-beta-april-2021</link>
  <description>Supabase &quot;gardening&quot; - stability, security, and community support.</description>
  <pubDate>Tue, 04 May 2021 22:00:00 GMT</pubDate>
</item>
<item>
  <guid>https://supabase.com/blog/supabase-beta-march-2021</guid>
  <title>Supabase Beta March 2021</title>
  <link>https://supabase.com/blog/supabase-beta-march-2021</link>
  <description>Launch week, Storage, Supabase CLI, Connection Pooling, Supabase UI, and Pricing.</description>
  <pubDate>Mon, 05 Apr 2021 22:00:00 GMT</pubDate>
</item>
<item>
  <guid>https://supabase.com/blog/supabase-workflows</guid>
  <title>Workflows are coming to Supabase</title>
  <link>https://supabase.com/blog/supabase-workflows</link>
  <description>Functions are great, but you know what&apos;s better?</description>
  <pubDate>Thu, 01 Apr 2021 22:00:00 GMT</pubDate>
</item>
<item>
  <guid>https://supabase.com/blog/supabase-pgbouncer</guid>
  <title>PgBouncer is now available in Supabase</title>
  <link>https://supabase.com/blog/supabase-pgbouncer</link>
  <description>Better support for Serverless and Postgres.</description>
  <pubDate>Thu, 01 Apr 2021 22:00:00 GMT</pubDate>
</item>
<item>
  <guid>https://supabase.com/blog/supabase-dot-com</guid>
  <title>Supabase Dot Com</title>
  <link>https://supabase.com/blog/supabase-dot-com</link>
  <description>The Supabase Domain name is changing.</description>
  <pubDate>Thu, 01 Apr 2021 22:00:00 GMT</pubDate>
</item>
<item>
  <guid>https://supabase.com/blog/supabase-nft-marketplace</guid>
  <title>Supabase Launches NFT Marketplace</title>
  <link>https://supabase.com/blog/supabase-nft-marketplace</link>
  <description>A fully encrypted NFT platform to protect and transact your digital assets</description>
  <pubDate>Wed, 31 Mar 2021 22:00:00 GMT</pubDate>
</item>
<item>
  <guid>https://supabase.com/blog/supabase-cli</guid>
  <title>Supabase CLI</title>
  <link>https://supabase.com/blog/supabase-cli</link>
  <description>Local development, database migrations, and self-hosting.</description>
  <pubDate>Tue, 30 Mar 2021 22:00:00 GMT</pubDate>
</item>
<item>
  <guid>https://supabase.com/blog/supabase-storage</guid>
  <title>Storage is now available in Supabase</title>
  <link>https://supabase.com/blog/supabase-storage</link>
  <description>Launching Supabase Storage and how you can use it in your apps</description>
  <pubDate>Mon, 29 Mar 2021 22:00:00 GMT</pubDate>
</item>
<item>
  <guid>https://supabase.com/blog/pricing</guid>
  <title>Supabase Beta Pricing</title>
  <link>https://supabase.com/blog/pricing</link>
  <description>Supabase launches Beta pricing structure</description>
  <pubDate>Sun, 28 Mar 2021 22:00:00 GMT</pubDate>
</item>
<item>
  <guid>https://supabase.com/blog/launch-week</guid>
  <title>Launch week</title>
  <link>https://supabase.com/blog/launch-week</link>
  <description>Five days of Supabase.</description>
  <pubDate>Wed, 24 Mar 2021 23:00:00 GMT</pubDate>
</item>
<item>
  <guid>https://supabase.com/blog/angels-of-supabase</guid>
  <title>Angels of Supabase</title>
  <link>https://supabase.com/blog/angels-of-supabase</link>
  <description>Meet the investors of Supabase.</description>
  <pubDate>Wed, 24 Mar 2021 23:00:00 GMT</pubDate>
</item>
<item>
  <guid>https://supabase.com/blog/In-The-Loop</guid>
  <title>Developers stay up to date with intheloop.dev</title>
  <link>https://supabase.com/blog/In-The-Loop</link>
  <description>Learn why Kevin is building intheloop.dev with Supabase</description>
  <pubDate>Sun, 21 Mar 2021 23:00:00 GMT</pubDate>
</item>
<item>
  <guid>https://supabase.com/blog/using-supabase-replit</guid>
  <title>Using Supabase in Replit</title>
  <link>https://supabase.com/blog/using-supabase-replit</link>
  <description>Free hosted relational database from within your node.js repl</description>
  <pubDate>Wed, 10 Mar 2021 23:00:00 GMT</pubDate>
</item>
<item>
  <guid>https://supabase.com/blog/toad-a-link-shortener-with-simple-apis-for-low-coders</guid>
  <title>Toad, a link shortener with simple APIs for low-coders</title>
  <link>https://supabase.com/blog/toad-a-link-shortener-with-simple-apis-for-low-coders</link>
  <description>An easy-to-use link shortening tool with simple APIs</description>
  <pubDate>Sun, 07 Mar 2021 23:00:00 GMT</pubDate>
</item>
<item>
  <guid>https://supabase.com/blog/postgres-as-a-cron-server</guid>
  <title>Postgres as a CRON Server</title>
  <link>https://supabase.com/blog/postgres-as-a-cron-server</link>
  <description>Running repetitive tasks with your Postgres database.</description>
  <pubDate>Thu, 04 Mar 2021 23:00:00 GMT</pubDate>
</item>
<item>
  <guid>https://supabase.com/blog/supabase-beta-february-2021</guid>
  <title>Supabase Beta February 2021</title>
  <link>https://supabase.com/blog/supabase-beta-february-2021</link>
  <description>One year of building.</description>
  <pubDate>Mon, 01 Mar 2021 23:00:00 GMT</pubDate>
</item>
<item>
  <guid>https://supabase.com/blog/cracking-postgres-interview</guid>
  <title>Cracking PostgreSQL Interview Questions</title>
  <link>https://supabase.com/blog/cracking-postgres-interview</link>
  <description>Understand the top PostgreSQL Interview Questions</description>
  <pubDate>Fri, 26 Feb 2021 23:00:00 GMT</pubDate>
</item>
<item>
  <guid>https://supabase.com/blog/case-study-roboflow</guid>
  <title>Roboflow.com choose Supabase to power Paint.wtf leaderboard</title>
  <link>https://supabase.com/blog/case-study-roboflow</link>
  <description>Learn how Roboflow.com used Supabase to build their Paint.wtf leaderboard</description>
  <pubDate>Mon, 08 Feb 2021 23:00:00 GMT</pubDate>
</item>
<item>
  <guid>https://supabase.com/blog/supabase-beta-january-2021</guid>
  <title>Supabase Beta January 2021</title>
  <link>https://supabase.com/blog/supabase-beta-january-2021</link>
  <description>Eleven months of building.</description>
  <pubDate>Mon, 01 Feb 2021 23:00:00 GMT</pubDate>
</item>
<item>
  <guid>https://supabase.com/blog/supabase-beta-december-2020</guid>
  <title>Supabase Beta December 2020</title>
  <link>https://supabase.com/blog/supabase-beta-december-2020</link>
  <description>Ten months of building.</description>
  <pubDate>Fri, 01 Jan 2021 23:00:00 GMT</pubDate>
</item>
<item>
  <guid>https://supabase.com/blog/supabase-dashboard-performance</guid>
  <title>Making the Supabase Dashboard Supa-fast</title>
  <link>https://supabase.com/blog/supabase-dashboard-performance</link>
  <description>Improving the performance of the Supabase dashboard</description>
  <pubDate>Sat, 12 Dec 2020 23:00:00 GMT</pubDate>
</item>
<item>
  <guid>https://supabase.com/blog/supabase-striveschool</guid>
  <title>Supabase Partners With Strive School To Help Teach Open Source</title>
  <link>https://supabase.com/blog/supabase-striveschool</link>
  <description>Supabase Partners With Strive School To Help Teach Open Source To The Next Generation Of Developers</description>
  <pubDate>Tue, 01 Dec 2020 23:00:00 GMT</pubDate>
</item>
<item>
  <guid>https://supabase.com/blog/case-study-xendit</guid>
  <title>Xendit Built a Counter-Fraud Watchlist for the Fintech Industry</title>
  <link>https://supabase.com/blog/case-study-xendit</link>
  <description>See how Xendit use Supabase to build a full-text search engine.</description>
  <pubDate>Tue, 01 Dec 2020 23:00:00 GMT</pubDate>
</item>
<item>
  <guid>https://supabase.com/blog/case-study-tayfa</guid>
  <title>TAYFA Built a No-Code Website Builder in Seven Days</title>
  <link>https://supabase.com/blog/case-study-tayfa</link>
  <description>See how Tayfa went from idea to paying customer in less than 30 days.</description>
  <pubDate>Tue, 01 Dec 2020 23:00:00 GMT</pubDate>
</item>
<item>
  <guid>https://supabase.com/blog/case-study-monitoro</guid>
  <title>Monitoro Built a Web Crawler Handling Millions of API Requests</title>
  <link>https://supabase.com/blog/case-study-monitoro</link>
  <description>See how Monitoro built an automated scraping platform using Supabase.</description>
  <pubDate>Tue, 01 Dec 2020 23:00:00 GMT</pubDate>
</item>
<item>
  <guid>https://supabase.com/blog/supabase-alpha-november-2020</guid>
  <title>Supabase Alpha November 2020</title>
  <link>https://supabase.com/blog/supabase-alpha-november-2020</link>
  <description>Nine months of building.</description>
  <pubDate>Mon, 30 Nov 2020 23:00:00 GMT</pubDate>
</item>
<item>
  <guid>https://supabase.com/blog/postgresql-views</guid>
  <title>Postgres Views</title>
  <link>https://supabase.com/blog/postgresql-views</link>
  <description>Creating and using a view in PostgreSQL.</description>
  <pubDate>Tue, 17 Nov 2020 23:00:00 GMT</pubDate>
</item>
<item>
  <guid>https://supabase.com/blog/supabase-alpha-october-2020</guid>
  <title>Supabase Alpha October 2020</title>
  <link>https://supabase.com/blog/supabase-alpha-october-2020</link>
  <description>Eight months of building.</description>
  <pubDate>Sun, 01 Nov 2020 23:00:00 GMT</pubDate>
</item>
<item>
  <guid>https://supabase.com/blog/improved-dx</guid>
  <title>Supabase.js 1.0</title>
  <link>https://supabase.com/blog/improved-dx</link>
  <description>We&apos;re releasing a new version of our Supabase client with some awesome new improvements.</description>
  <pubDate>Thu, 29 Oct 2020 23:00:00 GMT</pubDate>
</item>
<item>
  <guid>https://supabase.com/blog/supabase-alpha-september-2020</guid>
  <title>Supabase Alpha September 2020</title>
  <link>https://supabase.com/blog/supabase-alpha-september-2020</link>
  <description>Seven months of building.</description>
  <pubDate>Fri, 02 Oct 2020 22:00:00 GMT</pubDate>
</item>
<item>
  <guid>https://supabase.com/blog/supabase-hacktoberfest-2020</guid>
  <title>Supabase Hacktoberfest 2020</title>
  <link>https://supabase.com/blog/supabase-hacktoberfest-2020</link>
  <description>Join us for a celebration of open source software and learn how to contribute to Supabase.</description>
  <pubDate>Thu, 10 Sep 2020 22:00:00 GMT</pubDate>
</item>
<item>
  <guid>https://supabase.com/blog/supabase-alpha-august-2020</guid>
  <title>Supabase Alpha August 2020</title>
  <link>https://supabase.com/blog/supabase-alpha-august-2020</link>
  <description>Six months of building</description>
  <pubDate>Wed, 02 Sep 2020 22:00:00 GMT</pubDate>
</item>
<item>
  <guid>https://supabase.com/blog/supabase-auth</guid>
  <title>Supabase Auth</title>
  <link>https://supabase.com/blog/supabase-auth</link>
  <description>Authenticate and authorize your users with Supabase Auth</description>
  <pubDate>Tue, 04 Aug 2020 22:00:00 GMT</pubDate>
</item>
<item>
  <guid>https://supabase.com/blog/supabase-alpha-july-2020</guid>
  <title>Supabase Alpha July 2020</title>
  <link>https://supabase.com/blog/supabase-alpha-july-2020</link>
  <description>Five months of building</description>
  <pubDate>Sat, 01 Aug 2020 22:00:00 GMT</pubDate>
</item>
<item>
  <guid>https://supabase.com/blog/continuous-postgresql-backup-walg</guid>
  <title>Continuous PostgreSQL Backups using WAL-G</title>
  <link>https://supabase.com/blog/continuous-postgresql-backup-walg</link>
  <description>Have you ever wanted to restore your database&apos;s state to a particular moment in time? This post explains how, using WAL-G.</description>
  <pubDate>Sat, 01 Aug 2020 22:00:00 GMT</pubDate>
</item>
<item>
  <guid>https://supabase.com/blog/alpha-launch-postmortem</guid>
  <title>Alpha Launch Postmortem</title>
  <link>https://supabase.com/blog/alpha-launch-postmortem</link>
  <description>Everything that went wrong with Supabase&apos;s launch</description>
  <pubDate>Thu, 09 Jul 2020 22:00:00 GMT</pubDate>
</item>
<item>
  <guid>https://supabase.com/blog/postgresql-templates</guid>
  <title>What are PostgreSQL Templates?</title>
  <link>https://supabase.com/blog/postgresql-templates</link>
  <description>What are PostgreSQL templates and what are they used for?</description>
  <pubDate>Wed, 08 Jul 2020 22:00:00 GMT</pubDate>
</item>
<item>
  <guid>https://supabase.com/blog/postgresql-physical-logical-backups</guid>
  <title>Physical vs Logical Backups in PostgreSQL</title>
  <link>https://supabase.com/blog/postgresql-physical-logical-backups</link>
  <description>What are physical and logical backups in Postgres?</description>
  <pubDate>Mon, 06 Jul 2020 22:00:00 GMT</pubDate>
</item>
<item>
  <guid>https://supabase.com/blog/supabase-alpha-june-2020</guid>
  <title>Supabase Alpha June 2020</title>
  <link>https://supabase.com/blog/supabase-alpha-june-2020</link>
  <description>Four months of building</description>
  <pubDate>Tue, 30 Jun 2020 22:00:00 GMT</pubDate>
</item>
<item>
  <guid>https://supabase.com/blog/supabase-steve-chavez</guid>
  <title>Steve Chavez has joined Supabase</title>
  <link>https://supabase.com/blog/supabase-steve-chavez</link>
  <description>Steve joins Supabase to help build Auth.</description>
  <pubDate>Sun, 14 Jun 2020 22:00:00 GMT</pubDate>
</item>
<item>
  <guid>https://supabase.com/blog/supabase-alpha-may-2020</guid>
  <title>Supabase Alpha May 2020</title>
  <link>https://supabase.com/blog/supabase-alpha-may-2020</link>
  <description>Three months of building</description>
  <pubDate>Sun, 31 May 2020 22:00:00 GMT</pubDate>
</item>
<item>
  <guid>https://supabase.com/blog/supabase-alpha-april-2020</guid>
  <title>Supabase Alpha April 2020</title>
  <link>https://supabase.com/blog/supabase-alpha-april-2020</link>
  <description>Two months of building</description>
  <pubDate>Sun, 31 May 2020 22:00:00 GMT</pubDate>
</item>

    </channel>
  </rss><|MERGE_RESOLUTION|>--- conflicted
+++ resolved
@@ -8,17 +8,10 @@
       <lastBuildDate>Thu, 10 Aug 2023 22:00:00 GMT</lastBuildDate>
       <atom:link href="https://supabase.com/rss.xml" rel="self" type="application/rss+xml"/>
       <item>
-<<<<<<< HEAD
-  <guid>https://supabase.com/blog/supabase-soc2-hipaa</guid>
-  <title>Supabase is now HIPAA and SOC2 Type 2 compliant</title>
-  <link>https://supabase.com/blog/supabase-soc2-hipaa</link>
-  <description>This documents our journey from SOC2 Type 1 to SOC2 Type2 and HIPAA compliance. You can start building healthcare apps on Supabase today.</description>
-=======
   <guid>https://supabase.com/blog/supavisor-1-million</guid>
   <title>Supavisor: Scaling Postgres to 1 Million Connections</title>
   <link>https://supabase.com/blog/supavisor-1-million</link>
   <description>Supavisor is a scalable, cloud-native Postgres connection pooler. We connected a million clients to it to see how it performs.</description>
->>>>>>> 37ec8759
   <pubDate>Thu, 10 Aug 2023 22:00:00 GMT</pubDate>
 </item>
 <item>
