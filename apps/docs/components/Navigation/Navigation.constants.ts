// [Terry] Also need to look at getPageType() in ./lib/helpers
// to set a menu to a page
import SupabaseJsV1Nav from 'data/nav/supabase-js/v1'
import SupabaseJsV2Nav from 'data/nav/supabase-js/v2'
import SupabaseDartV0Nav from 'data/nav/supabase-dart/v0'
import SupabaseDartV1Nav from 'data/nav/supabase-dart/v1'
import SupabaseCLINav from 'data/nav/supabase-cli'
import SupabaseAPINav from 'data/nav/supabase-api'
import AuthServerNav from 'data/nav/auth-server'
import RealtimeServerNav from 'data/nav/realtime-server'
import StorageServerNav from 'data/nav/storage-server'

import { NavMenu, References } from './Navigation.types'

export const REFERENCES: References = {
  javascript: {
    name: 'supabase-js',
    library: 'supabase-js',
    versions: ['v2', 'v1'],
    icon: '/docs/img/libraries/javascript-icon.svg',
  },
  dart: {
    name: 'Flutter',
    library: 'supabase-dart',
    versions: ['v1', 'v0'],
    icon: '/docs/img/libraries/flutter-icon.svg',
  },
  cli: {
    name: 'CLI',
    library: undefined,
    versions: [],
    icon: '/docs/img/icons/cli-icon.svg',
  },
  api: {
    name: 'API',
    library: undefined,
    versions: [],
    icon: '/docs/img/icons/api-icon.svg',
  },
}

export const menuItems: NavMenu = {
  docs: [
    {
      label: 'Overview',
      items: [
        { name: 'Introduction', url: '/', items: [] },
        { name: 'Features', url: '/features', items: [] },
        { name: 'Architecture', url: '/architecture', items: [] },
      ],
    },
    {
      label: 'Quickstarts',
      items: [
        { name: 'Angular', url: '/guides/with-angular', items: [] },
        { name: 'Expo', url: '/guides/with-expo', items: [] },
        { name: 'Flutter', url: '/guides/with-flutter', items: [] },
        { name: 'Ionic Angular', url: '/guides/with-ionic-angular', items: [] },
        { name: 'Ionic React', url: '/guides/with-ionic-react', items: [] },
        { name: 'Ionic Vue', url: '/guides/with-ionic-vue', items: [] },
        { name: 'Next.js', url: '/guides/with-nextjs', items: [] },
        { name: 'Nuxt 3', url: '/guides/with-nuxt-3', items: [] },
        { name: 'React', url: '/guides/with-react', items: [] },
        { name: 'RedwoodJS', url: '/guides/with-redwoodjs', items: [] },
        { name: 'SolidJS', url: '/guides/with-solidjs', items: [] },
        { name: 'Svelte', url: '/guides/with-svelte', items: [] },
        { name: 'SvelteKit', url: '/guides/with-sveltekit', items: [] },
        { name: 'Vue 3', url: '/guides/with-vue-3', items: [] },
      ],
    },
    {
      label: 'CLI',
      items: [
        { name: 'Overview', url: '/guides/cli', items: [] },
        { name: 'Local Development', url: '/guides/cli/local-development', items: [] },
        { name: 'Managing Environments', url: '/guides/cli/managing-environments', items: [] },
      ],
    },
    {
      label: 'Auth',
      items: [
        { name: 'Overview', url: '/guides/auth', items: [] },
        {
          name: 'Authentication',
          url: undefined,
          items: [
            { name: 'Login with Email', url: '/guides/auth/auth-email', items: [] },
            { name: 'Login with Magic Link', url: '/guides/auth/auth-magic-link', items: [] },
            { name: 'Login with Apple', url: '/guides/auth/auth-apple', items: [] },
            { name: 'Login with Azure', url: '/guides/auth/auth-azure', items: [] },
            { name: 'Login with Bitbucket', url: '/guides/auth/auth-bitbucket', items: [] },
            { name: 'Login with Discord', url: '/guides/auth/auth-discord', items: [] },
            { name: 'Login with Facebook', url: '/guides/auth/auth-facebook', items: [] },
            { name: 'Login with Github', url: '/guides/auth/auth-github', items: [] },
            { name: 'Login with Gitlab', url: '/guides/auth/auth-gitlab', items: [] },
            { name: 'Login with Google', url: '/guides/auth/auth-google', items: [] },
            { name: 'Login with Keycloak', url: '/guides/auth/auth-keycloak', items: [] },
            { name: 'Login with LinkedIn', url: '/guides/auth/auth-linkedin', items: [] },
            { name: 'Login with Notion', url: '/guides/auth/auth-notion', items: [] },
            { name: 'Login with Slack', url: '/guides/auth/auth-slack', items: [] },
            { name: 'Login with Spotify', url: '/guides/auth/auth-spotify', items: [] },
            { name: 'Login with Twitch', url: '/guides/auth/auth-twitch', items: [] },
            { name: 'Login with Twitter', url: '/guides/auth/auth-twitter', items: [] },
            { name: 'Login with WorkOS', url: '/guides/auth/auth-workos', items: [] },
            { name: 'Phone Auth with Twilio', url: '/guides/auth/auth-twilio', items: [] },
            { name: 'Phone Auth with Vonage', url: '/guides/auth/auth-vonage', items: [] },
            {
              name: 'Phone Auth with MessageBird',
              url: '/guides/auth/auth-messagebird',
              items: [],
            },
          ],
        },
        {
          name: 'Authorization',
          url: undefined,
          items: [
            { name: 'Row Level Security', url: '/guides/auth/row-level-security', items: [] },
            { name: 'Managing User Data', url: '/guides/auth/managing-user-data', items: [] },
            { name: 'Enable Captcha Protection', url: '/guides/auth/auth-captcha', items: [] },
            { name: 'Server-side Rendering', url: '/guides/auth/server-side-rendering', items: [] },
            { name: 'Multi-Factor Authentication', url: '/guides/auth/auth-mfa', items: [] },
          ],
        },
        {
          name: 'Auth Helpers',
          url: undefined,
          items: [
            { name: 'Overview', url: '/guides/auth/auth-helpers', items: [] },
            { name: 'Auth UI', url: '/guides/auth/auth-helpers/auth-ui', items: [] },
            { name: 'Next.js', url: '/guides/auth/auth-helpers/nextjs', items: [] },
            {
              name: 'Next.js Server Components',
              url: '/guides/auth/auth-helpers/nextjs-server-components',
              items: [],
            },
            { name: 'SvelteKit', url: '/guides/auth/auth-helpers/sveltekit', items: [] },
            { name: 'Remix', url: '/guides/auth/auth-helpers/remix', items: [] },
          ],
        },
        {
          name: 'Deep Dive',
          url: undefined,
          items: [
            {
              name: 'Part One: JWTs',
              url: '/learn/auth-deep-dive/auth-deep-dive-jwts',
              items: [],
            },
            {
              name: 'Part Two: Row Level Security',
              url: '/learn/auth-deep-dive/auth-row-level-security',
              items: [],
            },
            { name: 'Part Three: Policies', url: '/learn/auth-deep-dive/auth-policies', items: [] },
            { name: 'Part Four: GoTrue', url: '/learn/auth-deep-dive/auth-gotrue', items: [] },
            {
              name: 'Part Five: Google OAuth',
              url: '/learn/auth-deep-dive/auth-google-oauth',
              items: [],
            },
          ],
        },
      ],
    },
    {
      label: 'Database',
      items: [
        { name: 'Overview', url: '/guides/database', items: [] },
        { name: 'Database Connections', url: '/guides/database/connecting-to-postgres', items: [] },
        { name: 'Tables and Data', url: '/guides/database/tables', items: [] },
        { name: 'Database Functions', url: '/guides/database/functions', items: [] },
        { name: 'Database Webhooks', url: '/guides/database/webhooks', items: [] },
        { name: 'Full Text Search', url: '/guides/database/full-text-search', items: [] },
        { name: 'Database Testing', url: '/guides/database/testing', items: [] },
        {
          name: 'Serverless APIs',
          url: undefined,
          items: [
            { name: 'Overview', url: '/guides/api', items: [] },
            { name: 'Generating Types', url: '/guides/api/generating-types', items: [] },
          ],
        },
        {
          name: 'Extensions',
          url: undefined,
          items: [
            { name: 'Overview', url: '/guides/database/extensions', items: [] },
            { name: 'http: RESTful Client', url: '/guides/database/extensions/http', items: [] },
            {
              name: 'pg_cron: Job Scheduling',
              url: '/guides/database/extensions/pgcron',
              items: [],
            },
            {
              name: 'pg_net: Async Networking',
              url: '/guides/database/extensions/pgnet',
              items: [],
            },
            { name: 'pgTAP: Unit Testing', url: '/guides/database/extensions/pgtap', items: [] },
            {
              name: 'plv8: Javascript Language',
              url: '/guides/database/extensions/plv8',
              items: [],
            },
            {
              name: 'uuid-ossp: Unique Identifiers',
              url: '/guides/database/extensions/uuid-ossp',
              items: [],
            },
          ],
        },
        {
          name: 'Configuration',
          url: undefined,
          items: [
            { name: 'Timeouts', url: '/guides/database/timeouts', items: [] },
            { name: 'Replication', url: '/guides/database/replication', items: [] },
            { name: 'Passwords', url: '/guides/database/managing-passwords', items: [] },
            { name: 'Timezones', url: '/guides/database/managing-timezones', items: [] },
          ],
        },
      ],
    },
    {
      label: 'Edge Functions',
      items: [
        { name: 'Overview', url: '/guides/functions', items: [] },
        { name: 'Quickstart', url: '/guides/functions/quickstart', items: [] },
        { name: 'Auth', url: '/guides/functions/auth', items: [] },
        { name: 'Best Practices', url: '/guides/functions/best-practices', items: [] },
        { name: 'CI/CD Workflow', url: '/guides/functions/cicd-workflow', items: [] },
      ],
    },
    {
      label: 'Realtime',
      items: [
        { name: 'Overview', url: '/guides/realtime', items: [] },
        { name: 'Quickstart', url: '/guides/realtime/quickstart', items: [] },
        { name: 'Postgres Changes', url: '/guides/realtime/postgres-changes', items: [] },
        { name: 'Rate Limits', url: '/guides/realtime/rate-limits', items: [] },
      ],
    },
    {
      label: 'Storage',
      items: [
        { name: 'Overview', url: '/guides/storage', items: [] },
<<<<<<< HEAD
        { name: 'CDN', url: '/guides/storage-cdn', items: [] },
        { name: 'Image Resizing', url: '/guides/storage/image-resizing', items: [] },
=======
        { name: 'Quickstart', url: '/guides/storage/quickstart', items: [] },
        { name: 'Access Control', url: '/guides/storage/access-control', items: [] },
        { name: 'CDN', url: '/guides/storage/cdn', items: [] },
>>>>>>> 09e25a84
      ],
    },
    {
      label: 'Platform',
      items: [
        { name: 'Overview', url: '/guides/hosting/platform', items: [] },
        { name: 'Compute Add-ons', url: '/guides/platform/compute-add-ons', items: [] },
        { name: 'Custom Domains', url: '/guides/platform/custom-domains', items: [] },
        { name: 'Database Usage', url: '/guides/platform/database-usage', items: [] },
        { name: 'Logging', url: '/guides/platform/logs', items: [] },
        { name: 'Metrics', url: '/guides/platform/metrics', items: [] },
        {
          name: 'Migrating and upgrading',
          url: '/guides/platform/migrating-and-upgrading-projects',
          items: [],
        },
        { name: 'Performance Tuning', url: '/guides/platform/performance', items: [] },
        { name: 'Permissions', url: '/guides/platform/permissions', items: [] },
        { name: 'Production Readiness', url: '/guides/platform/going-into-prod', items: [] },
      ],
    },
    {
      label: 'Self Hosting',
      items: [
        { name: 'Overview', url: '/guides/hosting/overview', items: [] },
        { name: 'Docker', url: '/guides/hosting/docker', items: [] },
      ],
    },
    {
      label: 'Migrate to Supabase',
      items: [
        { name: 'Firebase Auth', url: '/guides/migrations/firebase-auth', items: [] },
        { name: 'Firestore Data', url: '/guides/migrations/firestore-data', items: [] },
        { name: 'Firebase Storage', url: '/guides/migrations/firebase-storage', items: [] },
        { name: 'Heroku', url: '/guides/migrations/heroku', items: [] },
      ],
    },
    {
      label: 'Integrations',
      items: [
        { name: 'Supabase Marketplace', url: '/guides/integrations/integrations', items: [] },
        {
          name: 'Auth',
          url: undefined,
          items: [
            { name: 'Auth0', url: '/guides/integrations/auth0', items: [] },
            { name: 'Authsignal', url: '/guides/integrations/authsignal', items: [] },
            { name: 'Clerk', url: '/guides/integrations/clerk', items: [] },
            { name: 'keyri', url: '/guides/integrations/keyri', items: [] },
            { name: 'Stytch', url: '/guides/integrations/stytch', items: [] },
            { name: 'SuperTokens', url: '/guides/integrations/supertokens', items: [] },
          ],
        },
        {
          name: 'Caching / Offline-first',
          url: undefined,
          items: [{ name: 'Polyscale', url: '/guides/integrations/polyscale', items: [] }],
        },
        {
          name: 'Developer Tools',
          url: undefined,
          items: [
            { name: 'Estuary', url: '/guides/integrations/estuary', items: [] },
            { name: 'pgMustard', url: '/guides/integrations/pgmustard', items: [] },
            { name: 'Prisma', url: '/guides/integrations/prisma', items: [] },
            { name: 'Sequin', url: '/guides/integrations/sequin', items: [] },
            { name: 'Snaplet', url: '/guides/integrations/snaplet', items: [] },
            { name: 'Vercel', url: '/guides/integrations/vercel', items: [] },
            { name: 'Zuplo', url: '/guides/integrations/zuplo', items: [] },
          ],
        },
        {
          name: 'Low-code',
          url: undefined,
          items: [
            { name: 'Appsmith', url: '/guides/integrations/appsmith', items: [] },
            { name: 'Dashibase', url: '/guides/integrations/dashibase', items: [] },
            { name: 'DhiWise', url: '/guides/integrations/dhiwise', items: [] },
            { name: 'Directus', url: '/guides/integrations/directus', items: [] },
            { name: 'Draftbit', url: '/guides/integrations/draftbit', items: [] },
            { name: 'Plasmic', url: '/guides/integrations/plasmic', items: [] },
            { name: 'WeWeb', url: '/guides/integrations/weweb', items: [] },
          ],
        },
      ],
    },
  ],
  reference: [
    {
      label: 'Official',
      items: [
        { name: 'Reference Documentation', url: '/reference', items: [] },
        { name: 'Supabase JavaScript Library', url: '/reference/javascript', items: [] },
        { name: 'Supabase Flutter Library', url: '/reference/dart', items: [] },
        { name: 'Supabase CLI', url: '/reference/cli', items: [] },
        { name: 'Management API', url: '/reference/api', items: [] },
      ],
    },
    {
      label: 'Self-hosting',
      items: [
        { name: 'Auth Server', url: '/reference/auth', items: [] },
        { name: 'Realtime Server', url: '/reference/realtime', items: [] },
        { name: 'Storage Server', url: '/reference/storage', items: [] },
      ],
    },
  ],
  'reference/javascript': SupabaseJsV2Nav,
  'reference/javascript/v1': SupabaseJsV1Nav,
  'reference/dart': SupabaseDartV1Nav,
  'reference/dart/v0': SupabaseDartV0Nav,
  'reference/cli': SupabaseCLINav,
  'reference/api': SupabaseAPINav,
  'reference/auth': AuthServerNav,
  'reference/realtime': RealtimeServerNav,
  'reference/storage': StorageServerNav,
}<|MERGE_RESOLUTION|>--- conflicted
+++ resolved
@@ -245,14 +245,10 @@
       label: 'Storage',
       items: [
         { name: 'Overview', url: '/guides/storage', items: [] },
-<<<<<<< HEAD
-        { name: 'CDN', url: '/guides/storage-cdn', items: [] },
-        { name: 'Image Resizing', url: '/guides/storage/image-resizing', items: [] },
-=======
         { name: 'Quickstart', url: '/guides/storage/quickstart', items: [] },
         { name: 'Access Control', url: '/guides/storage/access-control', items: [] },
         { name: 'CDN', url: '/guides/storage/cdn', items: [] },
->>>>>>> 09e25a84
+        { name: 'Image Resizing', url: '/guides/storage/image-resizing', items: [] },
       ],
     },
     {
