import Link from 'next/link'
import { IconBackground, IconPanel, IconPlay } from 'ui'
import { useBreakpoint } from 'common'
import DocsCoverLogo from './DocsCoverLogo'

const HomePageCover = (props) => {
  const isXs = useBreakpoint(639)
  const iconSize = isXs ? 'sm' : 'lg'

  const frameworks = [
    {
      tooltip: 'ReactJS',
      icon: '/docs/img/icons/react-icon',
      href: '/guides/getting-started/quickstarts/reactjs',
    },
    {
      tooltip: 'NextJS',
      icon: '/docs/img/icons/nextjs-icon',
      href: '/guides/getting-started/quickstarts/nextjs',
    },
    {
      tooltip: 'RedwoodJS',
      icon: '/docs/img/icons/redwoodjs-icon',
      href: '/guides/getting-started/quickstarts/redwoodjs',
    },
    {
      tooltip: 'Flutter',
      icon: '/docs/img/icons/flutter-icon',
      href: '/guides/getting-started/quickstarts/flutter',
    },
    {
      tooltip: 'SvelteKit',
      icon: '/docs/img/icons/svelte-icon',
      href: '/guides/getting-started/quickstarts/sveltekit',
    },
    {
      tooltip: 'SolidJS',
      icon: '/docs/img/icons/solidjs-icon',
      href: '/guides/getting-started/quickstarts/solidjs',
    },
    {
      tooltip: 'Vue',
      icon: '/docs/img/icons/vuejs-icon',
      href: '/guides/getting-started/quickstarts/vue',
    },
    {
      tooltip: 'NuxtJS',
      icon: '/docs/img/icons/nuxt-icon',
      href: '/guides/getting-started/quickstarts/nuxtjs',
    },
  ]

  const GettingStarted = () => (
    <div
      className="
        border border-scale-400 bg-scale-200
        relative overflow-hidden
        grid grid-cols-12
        rounded-lg
        p-5 md:p-8
        "
    >
      <div className="col-span-full flex flex-col md:flex-row xl:flex-col justify-between gap-1 md:gap-3">
        <div className="md:max-w-xs xl:max-w-none">
          <div className="flex items-center gap-3 mb-3">
            <IconBackground>
              <IconPlay className="text-brand-1100 dark:text-brand-900 w-4" />
            </IconBackground>
            <h3 className="text-2xl m-0">Getting Started</h3>
          </div>
          <p className="text-scale-1100 text-sm">
            Discover how to set up a database to an app making queries in just a few minutes.
          </p>
        </div>
        <div className="flex flex-wrap md:grid md:grid-cols-4 2xl:grid-cols-7 gap-2 sm:gap-3">
<<<<<<< HEAD
          <Link href={`/guides/getting-started/quickstarts/reactjs`} passHref>
            <a className="no-underline">
              <IconPanel
                iconSize={iconSize}
                hideArrow
                tooltip="ReactJS"
                icon="/docs/img/icons/react-icon"
              />
            </a>
          </Link>
          <Link href={`/guides/getting-started/quickstarts/nextjs`} passHref>
            <a className="no-underline">
              <IconPanel
                iconSize={iconSize}
                hideArrow
                tooltip="NextJS"
                icon="/docs/img/icons/nextjs-icon"
              />
            </a>
          </Link>
          <Link href={`/guides/getting-started/quickstarts/redwoodjs`} passHref>
            <a className="no-underline">
              <IconPanel
                iconSize={iconSize}
                hideArrow
                tooltip="RedwoodJS"
                icon="/docs/img/icons/redwoodjs-icon"
              />
            </a>
          </Link>
          <Link href={`/guides/getting-started/quickstarts/flutter`} passHref>
            <a className="no-underline">
              <IconPanel
                iconSize={iconSize}
                hideArrow
                tooltip="Flutter"
                icon="/docs/img/icons/flutter-icon"
              />
            </a>
          </Link>
          <Link href={`/guides/getting-started/quickstarts/kotlin`} passHref>
            <a className="no-underline">
              <IconPanel
                iconSize={iconSize}
                hideArrow
                tooltip="Kotlin"
                icon="/docs/img/icons/kotlin-icon"
              />
            </a>
          </Link>
          <Link href={`/guides/getting-started/quickstarts/sveltekit`} passHref>
            <a className="no-underline">
              <IconPanel
                iconSize={iconSize}
                hideArrow
                tooltip="SvelteKit"
                icon="/docs/img/icons/svelte-icon"
              />
            </a>
          </Link>
          <Link href={`/guides/getting-started/quickstarts/solidjs`} passHref>
            <a className="no-underline">
              <IconPanel
                iconSize={iconSize}
                hideArrow
                tooltip="SolidJS"
                icon="/docs/img/icons/solidjs-icon"
              />
            </a>
          </Link>
          <Link href={`/guides/getting-started/quickstarts/vue`} passHref>
            <a className="no-underline">
              <IconPanel
                iconSize={iconSize}
                hideArrow
                tooltip="Vue"
                icon="/docs/img/icons/vuejs-icon"
              />
            </a>
          </Link>
=======
          {frameworks.map((framework, i) => (
            <Link key={i} href={framework.href} passHref>
              <a className="no-underline">
                <IconPanel
                  iconSize={iconSize}
                  hideArrow
                  tooltip={framework.tooltip}
                  icon={framework.icon}
                />
              </a>
            </Link>
          ))}
>>>>>>> 20de9071
        </div>
      </div>
    </div>
  )

  return (
    <div className="w-full bg-scale-100 border-b prose dark:prose-dar max-w-none mb-16 md:mb-12 xl:mb-0">
      <div className="max-w-7xl px-5 mx-auto py-8 sm:pb-16 sm:pt-12 xl:pt-16 flex flex-col xl:flex-row justify-between gap-12 xl:gap-12">
        <div className="flex flex-col sm:flex-row gap-4 sm:gap-8 items-start sm:items-center w-full max-w-xl">
          <DocsCoverLogo />
          <div className="flex flex-col">
            <h1 className="m-0 mb-3 text-2xl sm:text-3xl">{props.meta?.title}</h1>
            <p className="m-0 text-scale-1100">
              Learn how to get up and running with Supabase through tutorials, APIs and platform
              resources.
            </p>
          </div>
        </div>
        <div className="w-full xl:max-w-[365px] 2xl:max-w-[608px] -mb-40">
          <GettingStarted />
        </div>
      </div>
    </div>
  )
}

export default HomePageCover<|MERGE_RESOLUTION|>--- conflicted
+++ resolved
@@ -73,88 +73,6 @@
           </p>
         </div>
         <div className="flex flex-wrap md:grid md:grid-cols-4 2xl:grid-cols-7 gap-2 sm:gap-3">
-<<<<<<< HEAD
-          <Link href={`/guides/getting-started/quickstarts/reactjs`} passHref>
-            <a className="no-underline">
-              <IconPanel
-                iconSize={iconSize}
-                hideArrow
-                tooltip="ReactJS"
-                icon="/docs/img/icons/react-icon"
-              />
-            </a>
-          </Link>
-          <Link href={`/guides/getting-started/quickstarts/nextjs`} passHref>
-            <a className="no-underline">
-              <IconPanel
-                iconSize={iconSize}
-                hideArrow
-                tooltip="NextJS"
-                icon="/docs/img/icons/nextjs-icon"
-              />
-            </a>
-          </Link>
-          <Link href={`/guides/getting-started/quickstarts/redwoodjs`} passHref>
-            <a className="no-underline">
-              <IconPanel
-                iconSize={iconSize}
-                hideArrow
-                tooltip="RedwoodJS"
-                icon="/docs/img/icons/redwoodjs-icon"
-              />
-            </a>
-          </Link>
-          <Link href={`/guides/getting-started/quickstarts/flutter`} passHref>
-            <a className="no-underline">
-              <IconPanel
-                iconSize={iconSize}
-                hideArrow
-                tooltip="Flutter"
-                icon="/docs/img/icons/flutter-icon"
-              />
-            </a>
-          </Link>
-          <Link href={`/guides/getting-started/quickstarts/kotlin`} passHref>
-            <a className="no-underline">
-              <IconPanel
-                iconSize={iconSize}
-                hideArrow
-                tooltip="Kotlin"
-                icon="/docs/img/icons/kotlin-icon"
-              />
-            </a>
-          </Link>
-          <Link href={`/guides/getting-started/quickstarts/sveltekit`} passHref>
-            <a className="no-underline">
-              <IconPanel
-                iconSize={iconSize}
-                hideArrow
-                tooltip="SvelteKit"
-                icon="/docs/img/icons/svelte-icon"
-              />
-            </a>
-          </Link>
-          <Link href={`/guides/getting-started/quickstarts/solidjs`} passHref>
-            <a className="no-underline">
-              <IconPanel
-                iconSize={iconSize}
-                hideArrow
-                tooltip="SolidJS"
-                icon="/docs/img/icons/solidjs-icon"
-              />
-            </a>
-          </Link>
-          <Link href={`/guides/getting-started/quickstarts/vue`} passHref>
-            <a className="no-underline">
-              <IconPanel
-                iconSize={iconSize}
-                hideArrow
-                tooltip="Vue"
-                icon="/docs/img/icons/vuejs-icon"
-              />
-            </a>
-          </Link>
-=======
           {frameworks.map((framework, i) => (
             <Link key={i} href={framework.href} passHref>
               <a className="no-underline">
@@ -167,7 +85,6 @@
               </a>
             </Link>
           ))}
->>>>>>> 20de9071
         </div>
       </div>
     </div>
