import { useEffect, useState } from 'react'

import fs from 'fs'
import toc from 'markdown-toc'

import matter from 'gray-matter'
import { MDXRemote } from 'next-mdx-remote'
import { serialize } from 'next-mdx-remote/serialize'
import components from '~/components/index'
import { getAllDocs, getDocsBySlug } from '~/lib/docs'

import ReactMarkdown from 'react-markdown'

// @ts-ignore
import jsTypeSpec from '~/../../spec/enrichments/tsdoc_v2/combined.json'
// @ts-ignore
import examples from '~/../../spec/examples/examples.yml' assert { type: 'yml' }
// @ts-expect-error
import jsSpec from '~/../../spec/supabase_js_v2_temp_new_shape.yml' assert { type: 'yml' }
// @ts-expect-error
import commonLibSpec from '~/../../spec/common-client-libs.yml' assert { type: 'yml' }
import commonLibJson from '~/../../spec/common-client-libs-sections.json'

import { Button, IconChevronRight, IconDatabase, Tabs } from 'ui'
import CodeBlock from '~/components/CodeBlock/CodeBlock'

import { useRouter } from 'next/router'
import { extractTsDocNode, generateParameters } from '~/lib/refGenerator/helpers'
import Param from '~/components/Params'
import Options from '~/components/Options'
import RefSubLayout from '~/layouts/ref/RefSubLayout'

import OldLayout from '~/layouts/Default'

import * as Accordion from '@radix-ui/react-accordion'
import ReferenceDetailCollapse from '~/components/Reference/ReferenceDetailCollapse'

export default function JSReference(props) {
  const router = useRouter()

  const slug = router.query.slug[0]

  const isNewDocs = process.env.NEXT_PUBLIC_NEW_DOCS === 'true'

  // When user lands on a url like http://supabase.com/docs/reference/javascript/sign-up
  // find the #sign-up element and scroll to that
  useEffect(() => {
    if (isNewDocs && document && slug !== 'start') {
      document.querySelector(`#${slug}`) && document.querySelector(`#${slug}`).scrollIntoView()
    }
  })

  /*
   * handle old ref pages
   */
  if (!isNewDocs) {
    return (
      // @ts-ignore
      <OldLayout meta={props.meta} toc={props.toc}>
        <MDXRemote {...props.content} components={components} />
      </OldLayout>
    )
  }

  return (
    <>
      <RefSubLayout>
        <div>~~~Preamble pages~~~</div>
        {props.docs
          .filter((doc) => doc.introPage)
          .map((item) => (
            <RefSubLayout.Section
              key={item.id}
              title={item.meta.title}
              id={item.id}
              slug={item.id}
              scrollSpyHeader={true}
            >
              <RefSubLayout.Details>
                <MDXRemote {...item.content} components={components} />
              </RefSubLayout.Details>
            </RefSubLayout.Section>
          ))}
      </RefSubLayout>

      <RefSubLayout>
        {jsSpec.functions.map((item, itemIndex) => {
          const hasTsRef = item['$ref'] || null
          const tsDefinition = hasTsRef && extractTsDocNode(hasTsRef, jsTypeSpec)
          const parameters = hasTsRef ? generateParameters(tsDefinition) : ''

          const functionMarkdownContent = props?.docs[itemIndex]?.content
          const shortText = hasTsRef ? tsDefinition.signatures[0].comment.shortText : ''

          // const introFileMarkdownContent =
<<<<<<< HEAD
          //console.log('props.docs', props.docs)
=======
          console.log('props.docs', props.docs)

>>>>>>> f99c481c
          // if (item.id !== 'db-modifiers-select') return <></>

          return (
            <>
              <RefSubLayout.Section
                key={item.id}
                title={
                  examples.functions[itemIndex].title ??
                  examples.functions[itemIndex].id ??
                  item.name ??
                  item.id
                }
                id={item.id}
                slug={commonLibSpec.functions.find((commonItem) => commonItem.id === item.id).slug}
                scrollSpyHeader={true}
              >
                <RefSubLayout.Details>
                  <>
                    <header className={['mb-16'].join(' ')}>
                      {shortText && <ReactMarkdown className="text-sm">{shortText}</ReactMarkdown>}
                    </header>

                    {item.description && (
                      <div className="prose">
                        <ReactMarkdown className="text-sm">{item.description}</ReactMarkdown>
                      </div>
                    )}
                    {functionMarkdownContent && (
                      <div className="prose">
                        <MDXRemote {...functionMarkdownContent} components={components} />
                      </div>
                    )}
                    {item.notes && (
                      <div className="prose">
                        <ReactMarkdown className="text-sm">{item.notes}</ReactMarkdown>
                      </div>
                    )}
                    {/* // parameters */}
                    {parameters && (
                      <div className="not-prose mt-12">
                        <h5 className="mb-3 text-base text-scale-1200">Parameters</h5>
                        <ul className="">
                          {parameters.map((param) => {
                            // grab override params from yaml file
                            const overrideParams = item.overrideParams

                            // params from the yaml file can override the params from parameters if it matches the name
                            const overide = overrideParams?.filter((x) => {
                              return param.name === x.name
                            })

                            const paramItem = overide?.length > 0 ? overide[0] : param

                            return (
                              <Param {...paramItem}>
                                {paramItem.subContent && (
                                  <div className="mt-3">
                                    <Options>
                                      {param.subContent.map((param) => {
                                        return <Options.Option {...param} />
                                      })}
                                    </Options>
                                  </div>
                                )}
                              </Param>
                            )
                          })}
                        </ul>
                      </div>
                    )}
                  </>
                </RefSubLayout.Details>
                <RefSubLayout.Examples>
                  {item.examples && (
                    <>
                      <Tabs
                        defaultActiveId={item.examples[0].id}
                        size="tiny"
                        type="rounded-pills"
                        scrollable
                      >
                        {item.examples &&
                          item.examples.map((example, exampleIndex) => {
                            const exampleString = `
import { createClient } from '@supabase/supabase-js'

// Create a single supabase client for interacting with your database
const supabase = createClient('https://xyzcompany.supabase.co', 'public-anon-key')
`
                            const currentExampleId = example.id
                            const staticExample = item.examples[exampleIndex]

                            const response = staticExample.response
                            const sql = staticExample?.data?.sql
                            const tables = staticExample?.data?.tables

                            const [dataOpen, setDataOpen] = useState(false)

                            return (
                              <Tabs.Panel
                                id={example.id}
                                label={example.name}
                                className="flex flex-col gap-3"
                              >
                                {((tables && tables.length > 0) || sql) && (
                                  <ReferenceDetailCollapse
                                    id={`${example.id}-${exampleIndex}-data`}
                                    label="Example data source"
                                    defaultOpen={false}
                                  >
                                    <>
                                      {tables &&
                                        tables.length > 0 &&
                                        tables.map((table) => {
                                          return (
                                            <div className="bg-scale-300 border rounded prose max-w-none">
                                              <div className="bg-scale-200 px-5 py-2">
                                                <div className="flex gap-2 items-center">
                                                  <div className="text-brand-900">
                                                    <IconDatabase size={16} />
                                                  </div>
                                                  <h5 className="text-xs text-scale-1200">
                                                    {table.name}
                                                  </h5>
                                                </div>
                                              </div>
                                            </div>
                                          )
                                        })}
                                      {sql && (
                                        <CodeBlock
                                          className="useless-code-block-class my-0 border border-t-0 border-scale-500 !rounded-tl-none !rounded-tr-none"
                                          language="sql"
                                          hideLineNumbers={true}
                                        >
                                          {sql}
                                        </CodeBlock>
                                      )}
                                    </>
                                  </ReferenceDetailCollapse>
                                )}

                                <CodeBlock
                                  className="useless-code-block-class"
                                  language="js"
                                  hideLineNumbers={true}
                                >
                                  {exampleString +
                                    (example.code &&
                                      example.code
                                        .replace('```', '')
                                        .replace('js', '')
                                        .replace('```', ''))}
                                </CodeBlock>
                                {response && (
                                  <ReferenceDetailCollapse
                                    id={`${example.id}-${exampleIndex}-response`}
                                    label="Example response"
                                    defaultOpen={false}
                                  >
                                    <CodeBlock
                                      className="useless-code-block-class"
                                      language="js"
                                      hideLineNumbers={true}
                                    >
                                      {response
                                        .replace('```', '')
                                        .replace('json', '')
                                        .replace('```', '')}
                                    </CodeBlock>
                                  </ReferenceDetailCollapse>
                                )}
                              </Tabs.Panel>
                            )
                          })}
                      </Tabs>
                    </>
                  )}
                </RefSubLayout.Examples>
              </RefSubLayout.Section>
            </>
          )
        })}
      </RefSubLayout>
    </>
  )
}

export async function getStaticProps({ params }: { params: { slug: string[] } }) {
  // an array of ids of the intro sections for this library
  const introPages = commonLibJson.sections.intro.js.items.map((item) => item.id)
  const specPpages = jsSpec.functions.map((x) => x.id)

  const pages = [...introPages, ...specPpages]

  /**
   * Read all the markdown files that might have
   *  - custom text
   *  - call outs
   *  - important notes regarding implementation
   */
  const allMarkdownDocs = await Promise.all(
    pages.map(async (x, i) => {
      const pathName = `docs/ref/js/${x}.mdx`

      function checkFileExists(x) {
        // console.log('checking this ', x)
        if (fs.existsSync(x)) {
          return true
        } else {
          return false
        }
      }

      const markdownExists = checkFileExists(pathName)

      const fileContents = markdownExists ? fs.readFileSync(pathName, 'utf8') : ''
      const { data, content } = matter(fileContents)

      return {
        id: x,
        title: x,
        // ...content,
        meta: data,
        introPage: introPages.includes(x),
        content: content ? await serialize(content || '') : null,
      }
    })
  )

  /*
   * old content generation
   * this is for grabbing to old markdown files
   */

  let slug
  if (params.slug.length > 1) {
    slug = `docs/reference/javascript/${params.slug.join('/')}`
  } else {
    slug = `docs/reference/javascript/${params.slug[0]}`
  }

  /*
   * handle old ref pages
   */
  if (process.env.NEXT_PUBLIC_NEW_DOCS === 'false') {
    let doc = getDocsBySlug(slug)
    const content = await serialize(doc.content || '')
    return {
      props: {
        /*
         * old reference docs are below
         */
        ...doc,
        content,
        toc: toc(doc.content, { maxdepth: 1, firsth1: false }),
      },
    }
  } else {
    return {
      props: {
        docs: allMarkdownDocs,
      },
    }
  }
}

export function getStaticPaths() {
  let docs = getAllDocs()

  return {
    paths: docs.map(() => {
      return {
        params: {
          slug: docs.map((d) => d.slug),
        },
      }
    }),
    fallback: 'blocking',
  }
}<|MERGE_RESOLUTION|>--- conflicted
+++ resolved
@@ -93,12 +93,7 @@
           const shortText = hasTsRef ? tsDefinition.signatures[0].comment.shortText : ''
 
           // const introFileMarkdownContent =
-<<<<<<< HEAD
           //console.log('props.docs', props.docs)
-=======
-          console.log('props.docs', props.docs)
-
->>>>>>> f99c481c
           // if (item.id !== 'db-modifiers-select') return <></>
 
           return (
