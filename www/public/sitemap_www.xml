<?xml version="1.0" encoding="UTF-8"?>
<urlset xmlns="http://www.sitemaps.org/schemas/sitemap/0.9">
  <url>
    <loc>https://supabase.com/404</loc>
    <changefreq>weekly</changefreq>
    <changefreq>0.5</changefreq>
  </url>

  <url>
    <loc>https://supabase.com/_app</loc>
    <changefreq>weekly</changefreq>
    <changefreq>0.5</changefreq>
  </url>

  <url>
    <loc>https://supabase.com/beta</loc>
    <changefreq>weekly</changefreq>
    <changefreq>0.5</changefreq>
  </url>

  <url>
    <loc>https://supabase.com/blog</loc>
    <changefreq>weekly</changefreq>
    <changefreq>0.5</changefreq>
  </url>

  <url>
    <loc>https://supabase.com/brand-assets</loc>
    <changefreq>weekly</changefreq>
    <changefreq>0.5</changefreq>
  </url>

  <url>
    <loc>https://supabase.com/company</loc>
    <changefreq>weekly</changefreq>
    <changefreq>0.5</changefreq>
  </url>

  <url>
    <loc>https://supabase.com/support</loc>
    <changefreq>weekly</changefreq>
    <changefreq>0.5</changefreq>
  </url>

  <url>
    <loc>https://supabase.com/auth</loc>
    <changefreq>weekly</changefreq>
    <changefreq>0.5</changefreq>
  </url>

  <url>
    <loc>https://supabase.com/storage</loc>
    <changefreq>weekly</changefreq>
    <changefreq>0.5</changefreq>
  </url>

  <url>
<<<<<<< HEAD
    <loc>https://supabase.com/partners/[slug]</loc>
    <changefreq>weekly</changefreq>
    <changefreq>0.5</changefreq>
  </url>

  <url>
    <loc>https://supabase.com/storage</loc>
=======
    <loc>https://supabase.com/database</loc>
>>>>>>> 7c3aeacc
    <changefreq>weekly</changefreq>
    <changefreq>0.5</changefreq>
  </url>

  <url>
    <loc>https://supabase.com/blog/2020/05/01/supabase-alpha-april-2020</loc>
    <changefreq>weekly</changefreq>
    <changefreq>0.5</changefreq>
  </url>

  <url>
    <loc>https://supabase.com/blog/2020/06/01/supabase-alpha-may-2020</loc>
    <changefreq>weekly</changefreq>
    <changefreq>0.5</changefreq>
  </url>

  <url>
    <loc>https://supabase.com/blog/2020/06/15/supabase-steve-chavez</loc>
    <changefreq>weekly</changefreq>
    <changefreq>0.5</changefreq>
  </url>

  <url>
    <loc>https://supabase.com/blog/2020/07/01/supabase-alpha-june-2020</loc>
    <changefreq>weekly</changefreq>
    <changefreq>0.5</changefreq>
  </url>

  <url>
    <loc>https://supabase.com/blog/2020/07/09/postgresql-templates</loc>
    <changefreq>weekly</changefreq>
    <changefreq>0.5</changefreq>
  </url>

  <url>
    <loc>https://supabase.com/blog/2020/07/10/alpha-launch-postmortem</loc>
    <changefreq>weekly</changefreq>
    <changefreq>0.5</changefreq>
  </url>

  <url>
    <loc>https://supabase.com/blog/2020/07/17/postgresql-physical-logical-backups</loc>
    <changefreq>weekly</changefreq>
    <changefreq>0.5</changefreq>
  </url>

  <url>
    <loc>https://supabase.com/blog/2020/08/02/continuous-postgresql-backup-walg</loc>
    <changefreq>weekly</changefreq>
    <changefreq>0.5</changefreq>
  </url>

  <url>
    <loc>https://supabase.com/blog/2020/08/02/supabase-alpha-july-2020</loc>
    <changefreq>weekly</changefreq>
    <changefreq>0.5</changefreq>
  </url>

  <url>
    <loc>https://supabase.com/blog/2020/08/05/supabase-auth</loc>
    <changefreq>weekly</changefreq>
    <changefreq>0.5</changefreq>
  </url>

  <url>
    <loc>https://supabase.com/blog/2020/09/03/supabase-alpha-august-2020</loc>
    <changefreq>weekly</changefreq>
    <changefreq>0.5</changefreq>
  </url>

  <url>
    <loc>https://supabase.com/blog/2020/09/11/supabase-hacktoberfest-2020</loc>
    <changefreq>weekly</changefreq>
    <changefreq>0.5</changefreq>
  </url>

  <url>
    <loc>https://supabase.com/blog/2020/10/03/supabase-alpha-september-2020</loc>
    <changefreq>weekly</changefreq>
    <changefreq>0.5</changefreq>
  </url>

  <url>
    <loc>https://supabase.com/blog/2020/10/30/improved-dx</loc>
    <changefreq>weekly</changefreq>
    <changefreq>0.5</changefreq>
  </url>

  <url>
    <loc>https://supabase.com/blog/2020/11/02/supabase-alpha-october-2020</loc>
    <changefreq>weekly</changefreq>
    <changefreq>0.5</changefreq>
  </url>

  <url>
    <loc>https://supabase.com/blog/2020/11/18/postgresql-views</loc>
    <changefreq>weekly</changefreq>
    <changefreq>0.5</changefreq>
  </url>

  <url>
    <loc>https://supabase.com/blog/2020/12/01/supabase-alpha-november-2020</loc>
    <changefreq>weekly</changefreq>
    <changefreq>0.5</changefreq>
  </url>

  <url>
    <loc>https://supabase.com/blog/2020/12/02/case-study-monitoro</loc>
    <changefreq>weekly</changefreq>
    <changefreq>0.5</changefreq>
  </url>

  <url>
    <loc>https://supabase.com/blog/2020/12/02/case-study-tayfa</loc>
    <changefreq>weekly</changefreq>
    <changefreq>0.5</changefreq>
  </url>

  <url>
    <loc>https://supabase.com/blog/2020/12/02/case-study-xendit</loc>
    <changefreq>weekly</changefreq>
    <changefreq>0.5</changefreq>
  </url>

  <url>
    <loc>https://supabase.com/blog/2020/12/02/supabase-striveschool</loc>
    <changefreq>weekly</changefreq>
    <changefreq>0.5</changefreq>
  </url>

  <url>
    <loc>https://supabase.com/blog/2020/12/13/supabase-dashboard-performance</loc>
    <changefreq>weekly</changefreq>
    <changefreq>0.5</changefreq>
  </url>

  <url>
    <loc>https://supabase.com/blog/2021/01/02/supabase-beta-december-2020</loc>
    <changefreq>weekly</changefreq>
    <changefreq>0.5</changefreq>
  </url>

  <url>
    <loc>https://supabase.com/blog/2021/02/02/supabase-beta-january-2021</loc>
    <changefreq>weekly</changefreq>
    <changefreq>0.5</changefreq>
  </url>

  <url>
    <loc>https://supabase.com/blog/2021/02/09/case-study-roboflow</loc>
    <changefreq>weekly</changefreq>
    <changefreq>0.5</changefreq>
  </url>

  <url>
    <loc>https://supabase.com/blog/2021/02/27/cracking-postgres-interview</loc>
    <changefreq>weekly</changefreq>
    <changefreq>0.5</changefreq>
  </url>

  <url>
    <loc>https://supabase.com/blog/2021/03/02/supabase-beta-february-2021</loc>
    <changefreq>weekly</changefreq>
    <changefreq>0.5</changefreq>
  </url>

  <url>
    <loc>https://supabase.com/blog/2021/03/05/postgres-as-a-cron-server</loc>
    <changefreq>weekly</changefreq>
    <changefreq>0.5</changefreq>
  </url>

  <url>
    <loc
      >https://supabase.com/blog/2021/03/08/toad-a-link-shortener-with-simple-apis-for-low-coders</loc
    >
    <changefreq>weekly</changefreq>
    <changefreq>0.5</changefreq>
  </url>

  <url>
    <loc>https://supabase.com/blog/2021/03/11/using-supabase-replit</loc>
    <changefreq>weekly</changefreq>
    <changefreq>0.5</changefreq>
  </url>

  <url>
    <loc>https://supabase.com/blog/2021/03/22/In-The-Loop</loc>
    <changefreq>weekly</changefreq>
    <changefreq>0.5</changefreq>
  </url>

  <url>
    <loc>https://supabase.com/blog/2021/03/25/angels-of-supabase</loc>
    <changefreq>weekly</changefreq>
    <changefreq>0.5</changefreq>
  </url>

  <url>
    <loc>https://supabase.com/blog/2021/03/25/launch-week</loc>
    <changefreq>weekly</changefreq>
    <changefreq>0.5</changefreq>
  </url>

  <url>
    <loc>https://supabase.com/blog/2021/03/29/pricing</loc>
    <changefreq>weekly</changefreq>
    <changefreq>0.5</changefreq>
  </url>

  <url>
    <loc>https://supabase.com/blog/2021/03/30/supabase-storage</loc>
    <changefreq>weekly</changefreq>
    <changefreq>0.5</changefreq>
  </url>

  <url>
    <loc>https://supabase.com/blog/2021/03/31/supabase-cli</loc>
    <changefreq>weekly</changefreq>
    <changefreq>0.5</changefreq>
  </url>

  <url>
    <loc>https://supabase.com/blog/2021/04/01/supabase-nft-marketplace</loc>
    <changefreq>weekly</changefreq>
    <changefreq>0.5</changefreq>
  </url>

  <url>
    <loc>https://supabase.com/blog/2021/04/02/supabase-dot-com</loc>
    <changefreq>weekly</changefreq>
    <changefreq>0.5</changefreq>
  </url>

  <url>
    <loc>https://supabase.com/blog/2021/04/02/supabase-pgbouncer</loc>
    <changefreq>weekly</changefreq>
    <changefreq>0.5</changefreq>
  </url>

  <url>
    <loc>https://supabase.com/blog/2021/04/02/supabase-workflows</loc>
    <changefreq>weekly</changefreq>
    <changefreq>0.5</changefreq>
  </url>

  <url>
    <loc>https://supabase.com/blog/2021/04/06/supabase-beta-march-2021</loc>
    <changefreq>weekly</changefreq>
    <changefreq>0.5</changefreq>
  </url>

  <url>
    <loc>https://supabase.com/blog/2021/05/03/supabase-beta-april-2021</loc>
    <changefreq>weekly</changefreq>
    <changefreq>0.5</changefreq>
  </url>

  <url>
    <loc>https://supabase.com/blog/2021/06/02/supabase-beta-may-2021</loc>
    <changefreq>weekly</changefreq>
    <changefreq>0.5</changefreq>
  </url>

  <url>
    <loc>https://supabase.com/blog/2021/07/01/roles-postgres-hooks</loc>
    <changefreq>weekly</changefreq>
    <changefreq>0.5</changefreq>
  </url>

  <url>
    <loc>https://supabase.com/blog/2021/07/02/supabase-beta-june-2021</loc>
    <changefreq>weekly</changefreq>
    <changefreq>0.5</changefreq>
  </url>

  <url>
    <loc>https://supabase.com/blog/2021/07/22/supabase-launch-week-sql</loc>
    <changefreq>weekly</changefreq>
    <changefreq>0.5</changefreq>
  </url>

  <url>
    <loc>https://supabase.com/blog/2021/07/26/epsilon3-self-hosting</loc>
    <changefreq>weekly</changefreq>
    <changefreq>0.5</changefreq>
  </url>

  <url>
    <loc>https://supabase.com/blog/2021/07/26/supabase-community-day</loc>
    <changefreq>weekly</changefreq>
    <changefreq>0.5</changefreq>
  </url>

  <url>
    <loc>https://supabase.com/blog/2021/07/26/supabase-postgres-13</loc>
    <changefreq>weekly</changefreq>
    <changefreq>0.5</changefreq>
  </url>

  <url>
    <loc>https://supabase.com/blog/2021/07/27/spot-flutter-with-postgres</loc>
    <changefreq>weekly</changefreq>
    <changefreq>0.5</changefreq>
  </url>

  <url>
    <loc>https://supabase.com/blog/2021/07/27/storage-beta</loc>
    <changefreq>weekly</changefreq>
    <changefreq>0.5</changefreq>
  </url>

  <url>
    <loc>https://supabase.com/blog/2021/07/28/mobbin-supabase-200000-users</loc>
    <changefreq>weekly</changefreq>
    <changefreq>0.5</changefreq>
  </url>

  <url>
    <loc>https://supabase.com/blog/2021/07/28/supabase-auth-passwordless-sms-login</loc>
    <changefreq>weekly</changefreq>
    <changefreq>0.5</changefreq>
  </url>

  <url>
    <loc>https://supabase.com/blog/2021/07/29/supabase-reports-and-metrics</loc>
    <changefreq>weekly</changefreq>
    <changefreq>0.5</changefreq>
  </url>

  <url>
    <loc>https://supabase.com/blog/2021/07/30/1-the-supabase-hackathon</loc>
    <changefreq>weekly</changefreq>
    <changefreq>0.5</changefreq>
  </url>

  <url>
    <loc>https://supabase.com/blog/2021/07/30/supabase-functions-updates</loc>
    <changefreq>weekly</changefreq>
    <changefreq>0.5</changefreq>
  </url>

  <url>
    <loc>https://supabase.com/blog/2021/07/30/supabase-swag-store</loc>
    <changefreq>weekly</changefreq>
    <changefreq>0.5</changefreq>
  </url>

  <url>
    <loc>https://supabase.com/blog/2021/08/09/hackathon-winners</loc>
    <changefreq>weekly</changefreq>
    <changefreq>0.5</changefreq>
  </url>

  <url>
    <loc>https://supabase.com/blog/2021/08/12/supabase-beta-july-2021</loc>
    <changefreq>weekly</changefreq>
    <changefreq>0.5</changefreq>
  </url>

  <url>
    <loc>https://supabase.com/blog/2021/09/10/supabase-beta-august-2021</loc>
    <changefreq>weekly</changefreq>
    <changefreq>0.5</changefreq>
  </url>

  <url>
    <loc>https://supabase.com/blog/2021/09/28/supabase-hacktoberfest-hackathon-2021</loc>
    <changefreq>weekly</changefreq>
    <changefreq>0.5</changefreq>
  </url>

  <url>
    <loc>https://supabase.com/blog/2021/10/04/supabase-beta-sept-2021</loc>
    <changefreq>weekly</changefreq>
    <changefreq>0.5</changefreq>
  </url>

  <url>
    <loc>https://supabase.com/blog/2021/10/14/hacktoberfest-hackathon-winners-2021</loc>
    <changefreq>weekly</changefreq>
    <changefreq>0.5</changefreq>
  </url>

  <url>
    <loc>https://supabase.com/blog/2021/10/19/replenysh-time-to-value-in-less-than-24-hours</loc>
    <changefreq>weekly</changefreq>
    <changefreq>0.5</changefreq>
  </url>

  <url>
    <loc>https://supabase.com/blog/2021/10/28/supabase-series-a</loc>
    <changefreq>weekly</changefreq>
    <changefreq>0.5</changefreq>
  </url>

  <url>
    <loc>https://supabase.com/blog/2021/11/05/supabase-beta-october-2021</loc>
    <changefreq>weekly</changefreq>
    <changefreq>0.5</changefreq>
  </url>

  <url>
    <loc>https://supabase.com/blog/2021/11/26/supabase-how-we-launch</loc>
    <changefreq>weekly</changefreq>
    <changefreq>0.5</changefreq>
  </url>

  <url>
    <loc>https://supabase.com/blog/2021/11/26/supabase-launch-week-the-trilogy</loc>
    <changefreq>weekly</changefreq>
    <changefreq>0.5</changefreq>
  </url>

  <url>
    <loc>https://supabase.com/blog/2021/11/28/postgrest-9</loc>
    <changefreq>weekly</changefreq>
    <changefreq>0.5</changefreq>
  </url>

  <url>
    <loc>https://supabase.com/blog/2021/11/28/whats-new-in-postgres-14</loc>
    <changefreq>weekly</changefreq>
    <changefreq>0.5</changefreq>
  </url>

  <url>
    <loc>https://supabase.com/blog/2021/11/29/community-day</loc>
    <changefreq>weekly</changefreq>
    <changefreq>0.5</changefreq>
  </url>

  <url>
    <loc>https://supabase.com/blog/2021/11/30/supabase-studio</loc>
    <changefreq>weekly</changefreq>
    <changefreq>0.5</changefreq>
  </url>

  <url>
    <loc>https://supabase.com/blog/2021/12/01/realtime-row-level-security-in-postgresql</loc>
    <changefreq>weekly</changefreq>
    <changefreq>0.5</changefreq>
  </url>

  <url>
    <loc>https://supabase.com/blog/2021/12/02/supabase-acquires-logflare</loc>
    <changefreq>weekly</changefreq>
    <changefreq>0.5</changefreq>
  </url>

  <url>
    <loc>https://supabase.com/blog/2021/12/03/launch-week-three-friday-five-more-things</loc>
    <changefreq>weekly</changefreq>
    <changefreq>0.5</changefreq>
  </url>

  <url>
    <loc>https://supabase.com/blog/2021/12/03/pg-graphql</loc>
    <changefreq>weekly</changefreq>
    <changefreq>0.5</changefreq>
  </url>

  <url>
    <loc>https://supabase.com/blog/2021/12/03/supabase-holiday-hackdays-hackathon</loc>
    <changefreq>weekly</changefreq>
    <changefreq>0.5</changefreq>
  </url>

  <url>
    <loc>https://supabase.com/blog/2021/12/15/beta-november-2021-launch-week-recap</loc>
    <changefreq>weekly</changefreq>
    <changefreq>0.5</changefreq>
  </url>

  <url>
    <loc>https://supabase.com/blog/2021/12/17/holiday-hackdays-winners-2021</loc>
    <changefreq>weekly</changefreq>
    <changefreq>0.5</changefreq>
  </url>

  <url>
    <loc>https://supabase.com/blog/2022/01/20/product-hunt-golden-kitty-awards-2021</loc>
    <changefreq>weekly</changefreq>
    <changefreq>0.5</changefreq>
  </url>

  <url>
    <loc>https://supabase.com/blog/2022/01/20/supabase-beta-december-2021</loc>
    <changefreq>weekly</changefreq>
    <changefreq>0.5</changefreq>
  </url>

  <url>
    <loc>https://supabase.com/blog/2022/02/22/supabase-beta-january-2022</loc>
    <changefreq>weekly</changefreq>
    <changefreq>0.5</changefreq>
  </url>
</urlset><|MERGE_RESOLUTION|>--- conflicted
+++ resolved
@@ -55,7 +55,6 @@
   </url>
 
   <url>
-<<<<<<< HEAD
     <loc>https://supabase.com/partners/[slug]</loc>
     <changefreq>weekly</changefreq>
     <changefreq>0.5</changefreq>
@@ -63,9 +62,6 @@
 
   <url>
     <loc>https://supabase.com/storage</loc>
-=======
-    <loc>https://supabase.com/database</loc>
->>>>>>> 7c3aeacc
     <changefreq>weekly</changefreq>
     <changefreq>0.5</changefreq>
   </url>
