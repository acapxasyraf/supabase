{
  "name": "supabase-website",
  "version": "0.0.2",
  "description": "Supabase main website",
  "private": true,
  "scripts": {
    "dev": "next",
    "build": "next build",
    "export": "next export",
    "start": "next start",
    "typecheck": "tsc",
    "prettier": "prettier --write \"./{pages,components,lib,stores,styles,tests}/**/*.{ts,tsx,md,js,jsx,json}\"",
    "postbuild": "node ./internals/generate-sitemap.mjs"
  },
  "dependencies": {
    "@mdx-js/loader": "^1.6.22",
    "@mdx-js/react": "^1.6.22",
    "@next/mdx": "^10.0.7",
    "@supabase/supabase-js": "^1.6.0",
<<<<<<< HEAD
    "@supabase/ui": "^0.36.0",
=======
    "@supabase/ui": "0.25.0",
    "chalk": "^2.4.2",
>>>>>>> 4d465b3d
    "classnames": "2.2.6",
    "date-fns": "2.10.0",
    "globby": "^12.0.2",
    "gray-matter": "^4.0.2",
    "markdown-toc": "^1.2.0",
    "next": "latest",
    "next-mdx-remote": "^2.1.3",
    "next-seo": "^4.20.0",
<<<<<<< HEAD
    "react": "^17.0.1",
    "react-copy-to-clipboard": "^5.0.2",
    "react-dom": "^17.0.1",
=======
    "react": "^17.0.2",
    "react-copy-to-clipboard": "^5.0.2",
    "react-dom": "^17.0.2",
>>>>>>> 4d465b3d
    "react-ga": "^3.3.0",
    "react-markdown": "^5.0.3",
    "react-syntax-highlighter": "^15.3.1",
    "react-tooltip": "^4.2.17",
    "react-transition-group": "^4.4.1",
    "rehype-slug": "^4.0.1",
    "remark": "^13.0.0",
    "remark-gfm": "^1.0.0",
    "remark-html": "10.0.0",
    "swiper": "^6.5.0",
    "swr": "^0.5.4",
    "typescript": "^4.0.3",
    "uuid": "^8.3.2"
  },
  "devDependencies": {
    "@types/classnames": "^2.2.10",
    "@types/jest": "^25.2.2",
    "@types/node": "^14.0.1",
    "@types/react": "^16.9.35",
    "@types/react-copy-to-clipboard": "^4.3.0",
    "@types/react-dom": "^16.9.8",
    "@types/react-syntax-highlighter": "^13.5.0",
    "autoprefixer": "^10.3.7",
    "file-loader": "^6.2.0",
    "postcss": "^8.3.11",
    "postcss-preset-env": "^6.7.0",
    "prettier": "^2.2.1",
    "tailwindcss": "^2.2.17"
  },
  "license": "MIT"
}<|MERGE_RESOLUTION|>--- conflicted
+++ resolved
@@ -17,12 +17,7 @@
     "@mdx-js/react": "^1.6.22",
     "@next/mdx": "^10.0.7",
     "@supabase/supabase-js": "^1.6.0",
-<<<<<<< HEAD
     "@supabase/ui": "^0.36.0",
-=======
-    "@supabase/ui": "0.25.0",
-    "chalk": "^2.4.2",
->>>>>>> 4d465b3d
     "classnames": "2.2.6",
     "date-fns": "2.10.0",
     "globby": "^12.0.2",
@@ -31,15 +26,9 @@
     "next": "latest",
     "next-mdx-remote": "^2.1.3",
     "next-seo": "^4.20.0",
-<<<<<<< HEAD
-    "react": "^17.0.1",
-    "react-copy-to-clipboard": "^5.0.2",
-    "react-dom": "^17.0.1",
-=======
     "react": "^17.0.2",
     "react-copy-to-clipboard": "^5.0.2",
     "react-dom": "^17.0.2",
->>>>>>> 4d465b3d
     "react-ga": "^3.3.0",
     "react-markdown": "^5.0.3",
     "react-syntax-highlighter": "^15.3.1",
