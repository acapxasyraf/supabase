import remarkGfm from 'remark-gfm'
import ReactMarkdown from 'react-markdown'
import { PropsWithChildren, useMemo } from 'react'
import { useParams } from 'common'
import { CommandMenuProvider } from 'ui'
import { observer } from 'mobx-react-lite'
import { PermissionAction } from '@supabase/shared-types/out/constants'

import { uuidv4 } from 'lib/helpers'
import { checkPermissions, useFlag, useStore } from 'hooks'
import { createSqlSnippetSkeleton } from '../SQLEditor/SQLEditor.utils'
import { useSqlEditorStateSnapshot } from 'state/sql-editor'
import { useProfileQuery } from 'data/profile/profile-query'
import { SqlSnippet } from 'data/content/sql-snippets-query'
import { useProjectApiQuery } from 'data/config/project-api-query'
<<<<<<< HEAD
import { codeBlock } from 'common-tags'
=======
import { useEntityDefinitionsQuery } from 'data/database/entity-definitions-query'
>>>>>>> 756f57eb

const CommandMenuWrapper = observer(({ children }: PropsWithChildren<{}>) => {
  const { ref } = useParams()
  const { ui } = useStore()
  const { opt_in_tags } = ui.selectedOrganization ?? {}

  const snap = useSqlEditorStateSnapshot()
  const allowCMDKDataOptIn = useFlag('dashboardCmdkDataOptIn')
  const isOptedInToAI = opt_in_tags?.includes('AI_SQL_GENERATOR_OPT_IN') ?? false

  const { data: profile } = useProfileQuery()
  const { data: settings } = useProjectApiQuery({ projectRef: ref })
  const canCreateSQLSnippet = checkPermissions(PermissionAction.CREATE, 'user_content', {
    resource: { type: 'sql', owner_id: profile?.id },
    subject: { id: profile?.id },
  })

  const apiKeys = {
    anon: settings?.autoApiService?.defaultApiKey ?? undefined,
    service: settings?.autoApiService?.serviceApiKey ?? undefined,
  }

<<<<<<< HEAD
  const onSaveGeneratedSQL = async (answer: string, title: string) => {
=======
  const { data } = useEntityDefinitionsQuery(
    {
      projectRef: ui.selectedProject?.ref,
      connectionString: ui.selectedProject?.connectionString,
    },
    { enabled: isOptedInToAI }
  )

  const cmdkMetadata = useMemo(() => {
    return {
      definitions: (data ?? []).map((def) => def.sql.trim()).join('\n\n'),
      flags: { allowCMDKDataOptIn },
    }
  }, [data, allowCMDKDataOptIn])

  const onSaveGeneratedSQL = async (answer: string, resolve: any) => {
>>>>>>> 756f57eb
    if (!ref) return console.error('Project ref is required')
    if (!canCreateSQLSnippet) {
      ui.setNotification({
        category: 'info',
        message: 'Unable to save query as you do not have sufficient permissions for this project',
      })
      return
    }

    // Remove markdown syntax from returned answer
    answer = answer.replace(/`/g, '').replace(/sql\n/g, '').trim()

    const formattedSql = codeBlock`
      -- Note: This query was generated via Supabase AI, please verify the correctness of the
      -- SQL snippet before running it against your database as we are not able to guarantee it
      -- will do exactly what you requested the AI.

      ${answer}
    `

    try {
      const snippet = createSqlSnippetSkeleton({
        name: title || 'Generated query',
        owner_id: profile?.id,
        sql: formattedSql,
      })
      const data = { ...snippet, id: uuidv4() }
      snap.addSnippet(data as SqlSnippet, ref, true)
      ui.setNotification({
        category: 'success',
        message: `Successfully saved snippet!`,
      })
    } catch (error: any) {
      ui.setNotification({
        category: 'error',
        message: `Failed to create new query: ${error.message}`,
      })
    }
  }

  return (
    <CommandMenuProvider
      site="studio"
      projectRef={ref}
      apiKeys={apiKeys}
      MarkdownHandler={(props) => <ReactMarkdown remarkPlugins={[remarkGfm]} {...props} />}
<<<<<<< HEAD
      saveGeneratedSQL={onSaveGeneratedSQL}
=======
      onSaveGeneratedSQL={onSaveGeneratedSQL}
      metadata={cmdkMetadata}
      isOptedInToAI={allowCMDKDataOptIn && isOptedInToAI}
>>>>>>> 756f57eb
    >
      {children}
    </CommandMenuProvider>
  )
})

export default CommandMenuWrapper<|MERGE_RESOLUTION|>--- conflicted
+++ resolved
@@ -13,11 +13,8 @@
 import { useProfileQuery } from 'data/profile/profile-query'
 import { SqlSnippet } from 'data/content/sql-snippets-query'
 import { useProjectApiQuery } from 'data/config/project-api-query'
-<<<<<<< HEAD
 import { codeBlock } from 'common-tags'
-=======
 import { useEntityDefinitionsQuery } from 'data/database/entity-definitions-query'
->>>>>>> 756f57eb
 
 const CommandMenuWrapper = observer(({ children }: PropsWithChildren<{}>) => {
   const { ref } = useParams()
@@ -40,9 +37,6 @@
     service: settings?.autoApiService?.serviceApiKey ?? undefined,
   }
 
-<<<<<<< HEAD
-  const onSaveGeneratedSQL = async (answer: string, title: string) => {
-=======
   const { data } = useEntityDefinitionsQuery(
     {
       projectRef: ui.selectedProject?.ref,
@@ -58,8 +52,7 @@
     }
   }, [data, allowCMDKDataOptIn])
 
-  const onSaveGeneratedSQL = async (answer: string, resolve: any) => {
->>>>>>> 756f57eb
+  const onSaveGeneratedSQL = async (answer: string, title: string) => {
     if (!ref) return console.error('Project ref is required')
     if (!canCreateSQLSnippet) {
       ui.setNotification({
@@ -106,13 +99,9 @@
       projectRef={ref}
       apiKeys={apiKeys}
       MarkdownHandler={(props) => <ReactMarkdown remarkPlugins={[remarkGfm]} {...props} />}
-<<<<<<< HEAD
-      saveGeneratedSQL={onSaveGeneratedSQL}
-=======
-      onSaveGeneratedSQL={onSaveGeneratedSQL}
       metadata={cmdkMetadata}
       isOptedInToAI={allowCMDKDataOptIn && isOptedInToAI}
->>>>>>> 756f57eb
+      saveGeneratedSQL={onSaveGeneratedSQL}
     >
       {children}
     </CommandMenuProvider>
