--- conflicted
+++ resolved
@@ -19,10 +19,7 @@
 import { IS_PLATFORM } from 'lib/constants'
 import { uuidv4 } from 'lib/helpers'
 import { useProfile } from 'lib/profile'
-<<<<<<< HEAD
-=======
 import Telemetry from 'lib/telemetry'
->>>>>>> 6d1cc92e
 import dynamic from 'next/dynamic'
 import { useRouter } from 'next/router'
 import {
@@ -49,12 +46,9 @@
   IconSettings,
   IconX,
   Input,
-<<<<<<< HEAD
   Input_Shadcn_,
   cn,
   AiIconAnimation,
-=======
->>>>>>> 6d1cc92e
 } from 'ui'
 import AISettingsModal from './AISettingsModal'
 import {
@@ -135,10 +129,7 @@
   const { ui } = useStore()
   const { ref, id } = useParams()
   const router = useRouter()
-<<<<<<< HEAD
-=======
   const telemetryProps = useTelemetryProps()
->>>>>>> 6d1cc92e
   const { profile } = useProfile()
   const { project } = useProjectContext()
   const snap = useSqlEditorStateSnapshot()
@@ -150,11 +141,8 @@
   const [sqlDiff, setSqlDiff] = useState<ContentDiff>()
   const inputRef = useRef<HTMLInputElement>(null)
 
-<<<<<<< HEAD
   const [aiOpen, setAiOpen] = useState(false)
 
-=======
->>>>>>> 6d1cc92e
   const [isAISettingsOpen, setIsAISettingsOpen] = useState(false)
   const [isConfirmModalOpen, setIsConfirmModalOpen] = useState(false)
 
@@ -226,7 +214,6 @@
       !!snippet.snippet.content.sql
     ) {
       const { title } = await generateSqlTitle({ sql: snippet.snippet.content.sql })
-<<<<<<< HEAD
 
       snap.renameSnippet(id, title)
     }
@@ -321,187 +308,6 @@
         ])
       }
 
-      setAiInput('')
-      setSelectedDiffType(DiffType.Modification)
-      setDebugSolution(undefined)
-      setSqlDiff(undefined)
-      setTimeout(() => {
-        inputRef.current?.focus()
-      }, 0)
-    } finally {
-      setIsAcceptDiffLoading(false)
-    }
-  }, [sqlDiff, selectedDiffType, handleNewQuery, titleSql])
-
-  const discardAiHandler = useCallback(() => {
-    setDebugSolution(undefined)
-    setSqlDiff(undefined)
-    setTimeout(() => {
-      inputRef.current?.focus()
-    }, 0)
-  }, [])
-
-  useEffect(() => {
-    const handler = (e: KeyboardEvent) => {
-      if (!isDiffOpen) {
-        return
-      }
-
-      switch (e.key) {
-        case 'Enter':
-          acceptAiHandler()
-          return
-        case 'Escape':
-          discardAiHandler()
-          return
-      }
-    }
-
-    window.addEventListener('keydown', handler)
-
-    return () => window.removeEventListener('keydown', handler)
-  }, [isDiffOpen, acceptAiHandler, discardAiHandler])
-
-  const compareAsModification = useCallback(() => {
-    const model = diffEditorRef.current?.getModel()
-
-    if (!model) {
-      throw new Error("Diff editor's model not available")
-    }
-
-    if (!sqlDiff) {
-      throw new Error('Returned SQL diff not available')
-    }
-
-    model.original.setValue(sqlDiff.original)
-    model.modified.setValue(sqlDiff.modified)
-  }, [sqlDiff])
-
-  const compareAsAddition = useCallback(() => {
-    const model = diffEditorRef.current?.getModel()
-
-    if (!model) {
-      throw new Error("Diff editor's model not available")
-    }
-
-    if (!sqlDiff) {
-      throw new Error('Returned SQL diff not available')
-    }
-
-    const formattedOriginal = sqlDiff.original.replace(sqlAiDisclaimerComment, '').trim()
-    const formattedModified = sqlDiff.modified.replace(sqlAiDisclaimerComment, '').trim()
-    const newModified =
-      sqlAiDisclaimerComment + '\n\n' + formattedOriginal + '\n\n' + formattedModified
-
-    model.original.setValue(sqlDiff.original)
-    model.modified.setValue(newModified)
-  }, [sqlDiff])
-
-  const compareAsNewSnippet = useCallback(() => {
-    const model = diffEditorRef.current?.getModel()
-
-    if (!model) {
-      throw new Error("Diff editor's model not available")
-    }
-
-    if (!sqlDiff) {
-      throw new Error('Returned SQL diff not available')
-    }
-=======
-
-      snap.renameSnippet(id, title)
-    }
-  }, [id, snippet, generateSqlTitle, snap])
-
-  const executeQuery = useCallback(
-    async (force: boolean = false) => {
-      if (isDiffOpen) {
-        return
-      }
-
-      // use the latest state
-      const state = getSqlEditorStateSnapshot()
-      const snippet = idRef.current && state.snippets[idRef.current]
-
-      if (project && snippet && !isExecuting && editorRef.current !== null) {
-        const editor = editorRef.current
-        const selection = editor.getSelection()
-        const selectedValue = selection ? editor.getModel()?.getValueInRange(selection) : undefined
-        const sql = (selectedValue || editorRef.current?.getValue()) ?? snippet.snippet.content.sql
-
-        const containsDestructiveOperations = destructiveSqlRegex.some((regex) => regex.test(sql))
-
-        if (!force && containsDestructiveOperations) {
-          setIsConfirmModalOpen(true)
-          return
-        }
-
-        // Intentionally don't await title gen
-        setAiTitle()
-
-        execute({
-          projectRef: project.ref,
-          connectionString: project.connectionString,
-          sql,
-        })
-      }
-    },
-    [isExecuting, isDiffOpen, execute, project, setAiTitle]
-  )
-
-  const handleNewQuery = useCallback(
-    async (sql: string, name: string) => {
-      if (!ref) return console.error('Project ref is required')
-
-      try {
-        const snippet = createSqlSnippetSkeleton({ name, sql, owner_id: profile?.id })
-        const data = { ...snippet, id: uuidv4() }
-        snap.addSnippet(data as SqlSnippet, ref, true)
-        router.push(`/project/${ref}/sql/${data.id}`)
-      } catch (error: any) {
-        ui.setNotification({
-          category: 'error',
-          message: `Failed to create new query: ${error.message}`,
-        })
-      }
-    },
-    [profile, ref, router, snap, ui]
-  )
-
-  const acceptAiHandler = useCallback(async () => {
-    try {
-      setIsAcceptDiffLoading(true)
-
-      if (!sqlDiff) {
-        return
-      }
-
-      // TODO: show error if undefined
-      if (!editorRef.current || !diffEditorRef.current) {
-        return
-      }
-
-      const editorModel = editorRef.current.getModel()
-      const diffModel = diffEditorRef.current.getModel()
-
-      if (!editorModel || !diffModel) {
-        return
-      }
-
-      const sql = diffModel.modified.getValue()
-
-      if (selectedDiffType === DiffType.NewSnippet) {
-        const { title } = await titleSql({ sql })
-        await handleNewQuery(sql, title)
-      } else {
-        editorRef.current.executeEdits('apply-ai-edit', [
-          {
-            text: sql,
-            range: editorModel.getFullModelRange(),
-          },
-        ])
-      }
-
       Telemetry.sendEvent(
         {
           category: 'sql_editor',
@@ -608,7 +414,6 @@
     if (!sqlDiff) {
       throw new Error('Returned SQL diff not available')
     }
->>>>>>> 6d1cc92e
 
     model.original.setValue('')
     model.modified.setValue(sqlDiff.modified)
@@ -639,7 +444,6 @@
           executeQuery(true)
         }}
       />
-<<<<<<< HEAD
       <div className="flex h-full flex-col relative">
         {aiOpen && (
           <motion.div
@@ -899,250 +703,6 @@
             </div>
           </motion.div>
         )}
-=======
-      <div className="flex h-full flex-col">
-        <motion.div
-          key="ask-ai-input-container"
-          layoutId="ask-ai-input-container"
-          variants={{
-            visible: {
-              borderRadius: 0,
-            },
-          }}
-          initial="visible"
-          animate="visible"
-          className="w-full flex justify-center z-10 mt-0.5 bg-brand-400"
-        >
-          <AnimatePresence initial={false} exitBeforeEnter>
-            {!isEditSqlLoading ? (
-              <motion.div
-                key="ask-ai-input"
-                className="w-full"
-                variants={{
-                  visible: {
-                    opacity: 1,
-                    y: 0,
-                  },
-                  hidden: {
-                    opacity: 0,
-                    y: -25,
-                  },
-                }}
-                initial="hidden"
-                animate="visible"
-                exit="hidden"
-                transition={{
-                  duration: 0.1,
-                }}
-              >
-                <Input
-                  autoFocus
-                  size="xlarge"
-                  value={aiInput}
-                  onChange={(e) => setAiInput(e.currentTarget.value)}
-                  disabled={isDiffOpen}
-                  inputRef={inputRef}
-                  icon={
-                    <div className="h-full flex flex-row gap-3 items-center">
-                      <motion.div layoutId="ask-ai-input-icon" className="ml-1">
-                        <AiIcon className="w-4 h-4" />
-                      </motion.div>
-
-                      {debugSolution && (
-                        <div className="h-full w-full flex flex-row items-center overflow-y-hidden mr-[16.5rem] text-sm text-white">
-                          {debugSolution}
-                        </div>
-                      )}
-                    </div>
-                  }
-                  inputClassName="w-full !border-brand-900 border-none bg-transparent !shadow-none py-4 focus:!ring-0 placeholder:text-scale-900 pr-20"
-                  iconContainerClassName="transition text-scale-800 text-brand-900"
-                  placeholder={!debugSolution ? 'Ask Supabase AI to modify your query' : ''}
-                  className="w-full"
-                  actions={
-                    <div className="flex flex-row items-center gap-2 space-x-1 mr-6">
-                      {isDiffOpen ? (
-                        <>
-                          <div className="flex items-center">
-                            <Button
-                              className="rounded-r-none"
-                              type="primary"
-                              size="tiny"
-                              icon={
-                                !isAcceptDiffLoading ? (
-                                  <IconCheck />
-                                ) : (
-                                  <IconLoader className="animate-spin" size={14} />
-                                )
-                              }
-                              iconRight={
-                                <div className="opacity-30">
-                                  <IconCornerDownLeft size={12} strokeWidth={1.5} />
-                                </div>
-                              }
-                              onClick={acceptAiHandler}
-                            >
-                              {getDiffTypeButtonLabel(selectedDiffType)}
-                            </Button>
-                            <Dropdown
-                              align="end"
-                              side="bottom"
-                              overlay={Object.values(DiffType)
-                                .filter((diffType) => diffType !== selectedDiffType)
-                                .map((diffType) => (
-                                  <Dropdown.Item
-                                    key={diffType}
-                                    onClick={() => {
-                                      setSelectedDiffType(diffType)
-                                      switch (diffType) {
-                                        case DiffType.Modification:
-                                          return compareAsModification()
-                                        case DiffType.Addition:
-                                          return compareAsAddition()
-                                        case DiffType.NewSnippet:
-                                          return compareAsNewSnippet()
-                                        default:
-                                          throw new Error(`Unknown diff type '${diffType}'`)
-                                      }
-                                    }}
-                                  >
-                                    {getDiffTypeDropdownLabel(diffType)}
-                                  </Dropdown.Item>
-                                ))}
-                            >
-                              <Button
-                                type="primary"
-                                className="rounded-l-none border-l-0 px-[4px] py-[5px]"
-                                icon={<IconChevronDown />}
-                              />
-                            </Dropdown>
-                          </div>
-                          <Button
-                            type="alternative"
-                            size="tiny"
-                            icon={<IconX />}
-                            iconRight={<span className="opacity-30">ESC</span>}
-                            onClick={discardAiHandler}
-                          >
-                            Discard
-                          </Button>
-                        </>
-                      ) : (
-                        <>
-                          <IconCornerDownLeft size={16} strokeWidth={1.5} />
-                          <IconSettings
-                            className="cursor-pointer"
-                            onClick={() => setIsAISettingsOpen(true)}
-                          />
-                        </>
-                      )}
-                    </div>
-                  }
-                  onKeyPress={async (e) => {
-                    if (e.key === 'Enter') {
-                      try {
-                        const prompt = e.currentTarget.value
-
-                        if (!prompt) {
-                          return
-                        }
-
-                        const sql = editorRef.current?.getValue()
-
-                        if (!sql) {
-                          return
-                        }
-
-                        const { sql: modifiedSql } = await editSql({
-                          prompt,
-                          sql: sql.replace(sqlAiDisclaimerComment, '').trim(),
-                          entityDefinitions,
-                        })
-
-                        const formattedSql =
-                          sqlAiDisclaimerComment +
-                          '\n\n' +
-                          format(modifiedSql, {
-                            language: 'postgresql',
-                            keywordCase: 'lower',
-                          })
-
-                        // TODO: show error
-                        if (formattedSql.trim() === sql.trim()) {
-                          ui.setNotification({
-                            category: 'error',
-                            message: 'Unable to edit SQL. Try adding more details to your prompt.',
-                          })
-                          return
-                        }
-
-                        setSqlDiff({
-                          original: sql,
-                          modified: formattedSql,
-                        })
-                      } catch (error: unknown) {
-                        if (isError(error)) {
-                          ui.setNotification({
-                            category: 'error',
-                            message: error.message,
-                          })
-                        }
-                      }
-                    }
-                  }}
-                />
-              </motion.div>
-            ) : (
-              <motion.div
-                key="ask-ai-loading"
-                className="p-4 flex flex-row gap-2 items-center w-full"
-                variants={{
-                  visible: {
-                    opacity: 1,
-                    y: 0,
-                  },
-                  hidden: {
-                    opacity: 0,
-                    y: 25,
-                  },
-                }}
-                transition={{
-                  duration: 0.2,
-                }}
-                initial="hidden"
-                animate="visible"
-                exit="hidden"
-              >
-                <motion.div
-                  className="text-brand-900"
-                  animate={{
-                    scale: [0.9, 1.1, 0.9],
-                    transition: {
-                      ease: 'linear',
-                      duration: 2,
-                      repeat: Infinity,
-                    },
-                  }}
-                >
-                  <AiIcon className="w-4 h-4" />
-                </motion.div>
-                <motion.span
-                  animate={{
-                    opacity: ['0.5', '0.75', '0.5'],
-                    transition: {
-                      ease: 'linear',
-                      duration: 2,
-                      repeat: Infinity,
-                    },
-                  }}
-                >
-                  Thinking...
-                </motion.span>
-              </motion.div>
-            )}
-          </AnimatePresence>
-        </motion.div>
->>>>>>> 6d1cc92e
         <Split
           style={{ height: '100%' }}
           direction="vertical"
@@ -1156,7 +716,6 @@
           collapsed={isUtilityPanelCollapsed ? 1 : undefined}
           onDragEnd={onDragEnd}
         >
-<<<<<<< HEAD
           <div className="flex-grow overflow-y-auto border-b">
             {!aiOpen && (
               <button
@@ -1174,9 +733,6 @@
               </button>
             )}
 
-=======
-          <div className="dark:border-dark flex-grow overflow-y-auto border-b">
->>>>>>> 6d1cc92e
             {isLoading ? (
               <div className="flex h-full w-full items-center justify-center">Loading...</div>
             ) : (
