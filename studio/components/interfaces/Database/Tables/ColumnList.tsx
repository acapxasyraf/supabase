--- conflicted
+++ resolved
@@ -34,18 +34,9 @@
   return (
     <>
       <div className="mb-4">
-<<<<<<< HEAD
-        <Header
-          filterPlaceholder="Filter columns"
-          filterString={filterString}
-          setFilterString={setFilterString}
-          leftComponents={
-            <div className="mr-4 flex items-center">
-=======
         <div className="flex items-center justify-between">
           <div className="flex items-center">
             <div className="flex items-center mr-4">
->>>>>>> f512f383
               <Button
                 type="outline"
                 className="mr-4"
