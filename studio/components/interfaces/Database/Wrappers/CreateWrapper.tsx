--- conflicted
+++ resolved
@@ -30,11 +30,7 @@
   const { ui, meta } = useStore()
   const { ref, type } = useParams()
   const { project } = useProjectContext()
-<<<<<<< HEAD
-  const { mutateAsync: createFDW, isLoading: isCreating } = useFDWCreateMutation()
-=======
   const canCreateWrapper = useCheckPermissions(PermissionAction.TENANT_SQL_ADMIN_WRITE, 'wrappers')
->>>>>>> 41bd4ca2
 
   const [newTables, setNewTables] = useState<any[]>([])
   const [isEditingTable, setIsEditingTable] = useState(false)
@@ -112,30 +108,13 @@
     if (newTables.length === 0) errors.tables = 'Please add at least one table'
     if (!isEmpty(errors)) return setFormErrors(errors)
 
-<<<<<<< HEAD
-    await createFDW({
-=======
     createFDW({
->>>>>>> 41bd4ca2
       projectRef: project?.ref,
       connectionString: project?.connectionString,
       wrapperMeta,
       formState: { ...values, server_name: `${wrapper_name}_server` },
       tables: newTables,
     })
-<<<<<<< HEAD
-    ui.setNotification({
-      category: 'success',
-      message: `Successfully created ${wrapperMeta.label} foreign data wrapper`,
-    })
-    setNewTables([])
-
-    const hasNewSchema = newTables.some((table) => table.is_new_schema)
-    if (hasNewSchema) meta.schemas.load()
-
-    router.push(`/project/${ref}/database/wrappers`)
-=======
->>>>>>> 41bd4ca2
   }
 
   return (
