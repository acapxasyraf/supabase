--- conflicted
+++ resolved
@@ -35,13 +35,8 @@
   }
 
   return (
-<<<<<<< HEAD
-    <div className="flex justify-between w-full px-3 py-4 space-x-3 border-t border-scale-500">
-      <Button size="small" onClick={closePanel} type="default" htmlType="button">
-=======
     <div className="flex w-full justify-end space-x-3 border-t border-scale-500 px-3 py-4">
       <Button size="small" type="default" htmlType="button" onClick={closePanel}>
->>>>>>> 8aadf1cf
         {backButtonLabel}
       </Button>
 
