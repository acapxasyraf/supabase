import { FC } from 'react'
import Link from 'next/link'
import { useRouter } from 'next/router'
import { observer } from 'mobx-react-lite'
import { useStore } from 'hooks'
import {
  Badge,
  Button,
  Dropdown,
  Menu,
  IconLoader,
  IconMoreVertical,
  Alert,
  IconEdit,
  IconTrash,
} from 'ui'

import ProductMenuItem from 'components/ui/ProductMenu/ProductMenuItem'
import { STORAGE_ROW_STATUS } from 'components/to-be-cleaned/Storage/Storage.constants'
import { useStorageStore } from 'localStores/storageExplorer/StorageExplorerStore'

interface Props {}

const StorageMenu: FC<Props> = () => {
  const router = useRouter()
  const { ref, bucketId } = router.query
  const page = router.pathname.split('/')[4] as undefined | 'policies' | 'settings' | 'usage'

  const { ui } = useStore()
  const projectRef = ui.selectedProject?.ref

  const storageExplorerStore = useStorageStore()
  const {
    loaded,
    buckets,
    openCreateBucketModal,
    openDeleteBucketModal,
    openToggleBucketPublicModal,
  } = storageExplorerStore || {}

  return (
    <Menu type="pills" className="my-6 flex flex-grow flex-col px-5">
      <div className="mb-6 px-2">
        <Button
          block
          type="default"
          icon={
            <div className="text-scale-900">
              <IconEdit size={14} />
            </div>
          }
          style={{ justifyContent: 'start' }}
          onClick={openCreateBucketModal}
        >
          New bucket
        </Button>
      </div>
      <div className="space-y-6">
        <div className="">
          <div>
            <Menu.Group title="All buckets" />
            {!loaded ? (
              <div className="flex items-center space-x-2 py-2 px-2">
                <IconLoader className="animate-spin" size={14} strokeWidth={2} />
                <span className="text-sm">Loading buckets</span>
              </div>
            ) : (
              <>
                {buckets.length === 0 && (
                  <div className="px-2">
                    <Alert title="No buckets available">
                      Buckets that you create will appear here
                    </Alert>
                  </div>
                )}
                {buckets.map((bucket: any, idx: number) => {
                  const isSelected = bucketId === bucket.id
                  return (
                    <BucketRow
                      key={`${idx}_${bucket.id}`}
                      bucket={bucket}
                      projectRef={ref}
                      isSelected={isSelected}
                      onSelectDeleteBucket={openDeleteBucketModal}
                      onSelectToggleBucketPublic={openToggleBucketPublicModal}
                    />
                  )
                })}
              </>
            )}
          </div>
        </div>

        <div className="">
          <Menu.Group title="Configuration" />
          <Link href={`/project/${projectRef}/storage/policies`}>
            <Menu.Item rounded active={page === 'policies'}>
              <p className="truncate">Policies</p>
            </Menu.Item>
          </Link>
<<<<<<< HEAD
=======
          <Link href={`/project/${projectRef}/storage/logs`}>
            <Menu.Item rounded active={page === 'logs'}>
              <p className="truncate">Logs</p>
            </Menu.Item>
          </Link>
>>>>>>> 1e225c27
        </div>
      </div>
    </Menu>
  )
}

export default observer(StorageMenu)

const BucketRow = ({
  bucket = {},
  projectRef = '',
  isSelected = false,
  onSelectDeleteBucket = () => {},
  onSelectToggleBucketPublic = () => {},
}: any) => {
  return (
    <ProductMenuItem
      key={bucket.id}
      name={
        <div className="flex items-center space-x-2">
          <p>{bucket.name}</p>
          {bucket.public && <Badge color="yellow">Public</Badge>}
        </div>
      }
      url={`/project/${projectRef}/storage/buckets/${bucket.id}`}
      isActive={isSelected}
      action={
        bucket.status === STORAGE_ROW_STATUS.LOADING ? (
          <IconLoader className="animate-spin" size={16} strokeWidth={2} />
        ) : bucket.status === STORAGE_ROW_STATUS.READY ? (
          <Dropdown
            side="bottom"
            align="start"
            overlay={[
              <Dropdown.Item
                key="toggle-private"
                onClick={() => onSelectToggleBucketPublic(bucket)}
              >
                {bucket.public ? 'Make private' : 'Make public'}
              </Dropdown.Item>,
              <Dropdown.Seperator key="bucket-separator" />,
              <Dropdown.Item
                icon={<IconTrash size="tiny" />}
                key="delete-bucket"
                onClick={() => onSelectDeleteBucket(bucket)}
              >
                Delete bucket
              </Dropdown.Item>,
            ]}
          >
            <IconMoreVertical
              className="opacity-0 group-hover:opacity-100"
              size="tiny"
              strokeWidth={2}
            />
          </Dropdown>
        ) : (
          <div />
        )
      }
    />
  )
}<|MERGE_RESOLUTION|>--- conflicted
+++ resolved
@@ -24,7 +24,12 @@
 const StorageMenu: FC<Props> = () => {
   const router = useRouter()
   const { ref, bucketId } = router.query
-  const page = router.pathname.split('/')[4] as undefined | 'policies' | 'settings' | 'usage'
+  const page = router.pathname.split('/')[4] as
+    | undefined
+    | 'policies'
+    | 'settings'
+    | 'usage'
+    | 'logs'
 
   const { ui } = useStore()
   const projectRef = ui.selectedProject?.ref
@@ -98,14 +103,11 @@
               <p className="truncate">Policies</p>
             </Menu.Item>
           </Link>
-<<<<<<< HEAD
-=======
           <Link href={`/project/${projectRef}/storage/logs`}>
             <Menu.Item rounded active={page === 'logs'}>
               <p className="truncate">Logs</p>
             </Menu.Item>
           </Link>
->>>>>>> 1e225c27
         </div>
       </div>
     </Menu>
