--- conflicted
+++ resolved
@@ -1,22 +1,15 @@
-<<<<<<< HEAD
-import { useMemo, useState } from 'react'
-import { partition } from 'lodash'
-=======
 import * as Tooltip from '@radix-ui/react-tooltip'
 import { PermissionAction } from '@supabase/shared-types/out/constants'
-import { noop, partition } from 'lodash'
-import { observer } from 'mobx-react-lite'
+import { partition } from 'lodash'
 import { useMemo, useState } from 'react'
 
 import { useParams } from 'common/hooks'
 import InfiniteList from 'components/ui/InfiniteList'
 import { useSchemasQuery } from 'data/database/schemas-query'
-import { Entity } from 'data/entity-types/entity-type-query'
 import { useEntityTypesQuery } from 'data/entity-types/entity-types-infinite-query'
-import { useCheckPermissions, useLocalStorage, useStore } from 'hooks'
+import { useCheckPermissions, useLocalStorage } from 'hooks'
 import { EXCLUDED_SCHEMAS } from 'lib/constants/schemas'
 import { useTableEditorStateSnapshot } from 'state/table-editor'
->>>>>>> e8dc502b
 import {
   Alert,
   Button,
@@ -32,19 +25,6 @@
   Listbox,
   Menu,
 } from 'ui'
-<<<<<<< HEAD
-import * as Tooltip from '@radix-ui/react-tooltip'
-import { PermissionAction } from '@supabase/shared-types/out/constants'
-
-import { useParams } from 'common/hooks'
-import { useTableEditorStateSnapshot } from 'state/table-editor'
-import { checkPermissions, useLocalStorage } from 'hooks'
-import InfiniteList from 'components/ui/InfiniteList'
-import { useEntityTypesQuery } from 'data/entity-types/entity-types-infinite-query'
-import { useSchemasQuery } from 'data/database/schemas-query'
-import { EXCLUDED_SCHEMAS } from 'lib/constants/schemas'
-=======
->>>>>>> e8dc502b
 import { useProjectContext } from '../ProjectLayout/ProjectContext'
 import EntityListItem from './EntityListItem'
 
