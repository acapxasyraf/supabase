--- conflicted
+++ resolved
@@ -2,12 +2,8 @@
 import Link from 'next/link'
 import { useState } from 'react'
 import { Alert, Button, IconX } from 'ui'
-<<<<<<< HEAD
 import { useParams } from 'common/hooks'
-=======
-import { useParams } from 'hooks'
 import { IS_PLATFORM } from 'lib/constants'
->>>>>>> 4332e3d0
 import { useProjectUpgradingStatusQuery } from 'data/config/project-upgrade-status-query'
 import { DatabaseUpgradeStatus } from '@supabase/shared-types/out/events'
 
