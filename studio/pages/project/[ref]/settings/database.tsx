--- conflicted
+++ resolved
@@ -1,10 +1,6 @@
 import dayjs from 'dayjs'
 import useSWR from 'swr'
-<<<<<<< HEAD
-import { NextPageWithLayout } from 'types'
-=======
 import * as Tooltip from '@radix-ui/react-tooltip'
->>>>>>> 8102152f
 import { FC, useState, useRef, useEffect } from 'react'
 import { toJS } from 'mobx'
 import { observer } from 'mobx-react-lite'
@@ -14,6 +10,7 @@
 import { Input, Button, IconDownload, IconArrowRight, Tabs, Modal } from '@supabase/ui'
 import { PermissionAction } from '@supabase/shared-types/out/constants'
 
+import { NextPageWithLayout } from 'types'
 import { checkPermissions, useFlag, useStore } from 'hooks'
 import { get, patch } from 'lib/common/fetch'
 import { pluckObjectFields, passwordStrength } from 'lib/helpers'
@@ -132,15 +129,9 @@
         <section className="mt-6">
           <Panel
             title={
-<<<<<<< HEAD
-              <Typography.Title key="panel-title" level={5} className="mb-0">
-                Database usage
-              </Typography.Title>
-=======
               <h5 key="panel-title" className="mb-0">
                 Database storage
               </h5>
->>>>>>> 8102152f
             }
           >
             <Panel.Content>
