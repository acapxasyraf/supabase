import { useRouter } from 'next/router'
import { FC, createContext, useContext, useEffect, useState } from 'react'
import { observer, useLocalObservable } from 'mobx-react-lite'

import { NextPageWithLayout } from 'types'
import { checkPermissions, useParams, useStore } from 'hooks'
import { snakeToCamel } from 'lib/helpers'
import { useProjectApiQuery } from 'data/config/project-api-query'
import { DocsLayout } from 'components/layouts'
import { GeneralContent, ResourceContent, RpcContent } from 'components/interfaces/Docs'
import { PermissionAction } from '@supabase/shared-types/out/constants'
import { useProjectJsonSchemaQuery } from 'data/docs/project-json-schema-query'
import LangSelector from 'components/interfaces/Docs/LangSelector'

const PageContext = createContext(null)

const PageConfig: NextPageWithLayout = () => {
  const PageState: any = useLocalObservable(() => ({
    projectRef: '',
    jsonSchema: {},
    resources: {},
    rpcs: {},
    setJsonSchema(value: any) {
      const { paths } = value || {}
      const functionPath = 'rpc/'
      let resources: any = {}
      let rpcs: any = {}

      Object.entries(paths || []).forEach(([name, val]) => {
        let trimmed = name.slice(1)
        let id = trimmed.replace(functionPath, '')
        let displayName = id.replace(/_/g, ' ')
        let camelCase = snakeToCamel(id)
        let enriched = { id, displayName, camelCase }
        if (!trimmed.length) return
        else if (trimmed.includes(functionPath)) rpcs[id] = enriched
        else resources[id] = enriched
      })

      PageState.jsonSchema = value
      PageState.resources = resources
      PageState.rpcs = rpcs
    },
  }))

  const router = useRouter()
  const { query } = router

  const { ui } = useStore()
  const project = ui.selectedProject
  PageState.projectRef = query.ref

  return (
    <PageContext.Provider value={PageState}>
      <DocView project={project} />
    </PageContext.Provider>
  )
}

PageConfig.getLayout = (page) => <DocsLayout title="API">{page}</DocsLayout>

export default observer(PageConfig)

const DEFAULT_KEY = { name: 'hide', key: 'SUPABASE_KEY' }

const DocView: FC<any> = observer(({}) => {
  const PageState: any = useContext(PageContext)
  const { ref: projectRef, page, resource, rpc } = useParams()
  const [selectedLang, setSelectedLang] = useState<any>('js')
  const [showApiKey, setShowApiKey] = useState<any>(DEFAULT_KEY)

<<<<<<< HEAD
  const { data, error }: any = useSWR(`${API_URL}/props/project/${PageState.projectRef}/api`, get)
  const API_KEY = data?.autoApiService?.defaultApiKey
  const swaggerUrl = data?.autoApiService?.restUrl
  const headers: any = { apikey: API_KEY }
  const selectedSchema = data?.autoApiService?.app_config?.db_schema
=======
  const { data, error } = useProjectApiQuery({
    projectRef,
  })
>>>>>>> 09e2c21a

  const apiService = data?.autoApiService
  const anonKey = apiService?.service_api_keys.find((x) => x.name === 'anon key')
    ? apiService.defaultApiKey
    : undefined

  const {
    data: jsonSchema,
    error: jsonSchemaError,
    refetch,
  } = useProjectJsonSchemaQuery({ projectRef })

  const { meta } = useStore()

  useEffect(() => {
    PageState.setJsonSchema(jsonSchema)
  }, [jsonSchema])

  useEffect(() => {
    const fetchViews = async (selectedSchema: string) => {
      await meta.schemas.loadViews(selectedSchema)
    }
    if (selectedSchema) fetchViews(selectedSchema)
  }, [selectedSchema])

  const refreshDocs = async () => {
    await refetch()
  }

  if (error || jsonSchemaError)
    return (
      <div className="p-6 mx-auto text-center sm:w-full md:w-3/4">
        <p className="text-scale-1000">
          <p>Error connecting to API</p>
          <p>{`${error || jsonSchemaError}`}</p>
        </p>
      </div>
    )
  if (!data || !jsonSchema || !PageState.jsonSchema)
    return (
      <div className="p-6 mx-auto text-center sm:w-full md:w-3/4">
        <h3 className="text-xl">Building docs ...</h3>
      </div>
    )

  // Data Loaded
  const autoApiService = {
    ...data.autoApiService,
    endpoint: `${data.autoApiService.protocol ?? 'https'}://${data.autoApiService.endpoint ?? '-'}`,
  }

  const { paths, definitions } = PageState.jsonSchema

  const PAGE_KEY: any = resource || rpc || page || 'index'

  const resourceIsView = meta.schemas.views?.some((view) => view.name === resource)

  return (
    <div className="w-full h-full overflow-y-auto Docs Docs--api-page" key={PAGE_KEY}>
      <div className="Docs--inner-wrapper">
        <div className="sticky top-0 z-40 flex flex-row-reverse w-full ">
          <LangSelector
            selectedLang={selectedLang}
            setSelectedLang={setSelectedLang}
            showApiKey={showApiKey}
            setShowApiKey={setShowApiKey}
            apiKey={anonKey}
            autoApiService={autoApiService}
          />
        </div>
        <div className="">
          {resource ? (
            <ResourceContent
              autoApiService={autoApiService}
              selectedLang={selectedLang}
              resourceId={resource}
              resources={PageState.resources}
              definitions={definitions}
              paths={paths}
              showApiKey={showApiKey.key}
              refreshDocs={refreshDocs}
              isView={resourceIsView}
            />
          ) : rpc ? (
            <RpcContent
              autoApiService={autoApiService}
              selectedLang={selectedLang}
              rpcId={rpc}
              paths={paths}
              rpcs={PageState.rpcs}
              showApiKey={showApiKey.key}
              refreshDocs={refreshDocs}
            />
          ) : (
            <GeneralContent
              autoApiService={autoApiService}
              selectedLang={selectedLang}
              showApiKey={showApiKey.key}
              page={page}
            />
          )}
        </div>
      </div>
    </div>
  )
})<|MERGE_RESOLUTION|>--- conflicted
+++ resolved
@@ -69,17 +69,9 @@
   const [selectedLang, setSelectedLang] = useState<any>('js')
   const [showApiKey, setShowApiKey] = useState<any>(DEFAULT_KEY)
 
-<<<<<<< HEAD
-  const { data, error }: any = useSWR(`${API_URL}/props/project/${PageState.projectRef}/api`, get)
-  const API_KEY = data?.autoApiService?.defaultApiKey
-  const swaggerUrl = data?.autoApiService?.restUrl
-  const headers: any = { apikey: API_KEY }
-  const selectedSchema = data?.autoApiService?.app_config?.db_schema
-=======
   const { data, error } = useProjectApiQuery({
     projectRef,
   })
->>>>>>> 09e2c21a
 
   const apiService = data?.autoApiService
   const anonKey = apiService?.service_api_keys.find((x) => x.name === 'anon key')
@@ -92,18 +84,9 @@
     refetch,
   } = useProjectJsonSchemaQuery({ projectRef })
 
-  const { meta } = useStore()
-
   useEffect(() => {
     PageState.setJsonSchema(jsonSchema)
   }, [jsonSchema])
-
-  useEffect(() => {
-    const fetchViews = async (selectedSchema: string) => {
-      await meta.schemas.loadViews(selectedSchema)
-    }
-    if (selectedSchema) fetchViews(selectedSchema)
-  }, [selectedSchema])
 
   const refreshDocs = async () => {
     await refetch()
@@ -135,8 +118,6 @@
 
   const PAGE_KEY: any = resource || rpc || page || 'index'
 
-  const resourceIsView = meta.schemas.views?.some((view) => view.name === resource)
-
   return (
     <div className="w-full h-full overflow-y-auto Docs Docs--api-page" key={PAGE_KEY}>
       <div className="Docs--inner-wrapper">
@@ -161,7 +142,6 @@
               paths={paths}
               showApiKey={showApiKey.key}
               refreshDocs={refreshDocs}
-              isView={resourceIsView}
             />
           ) : rpc ? (
             <RpcContent
