<<<<<<< HEAD
import { Integration } from 'data/integrations/integrations.types'
import { SupaResponseV2 } from 'types'
=======
import { SupaResponse } from 'types'
import { Integration } from 'data/integrations/integrations.types'
import { isResponseOk } from './common/fetch'
>>>>>>> f4479ea2

async function fetchGitHub<T = any>(url: string, responseJson = true): Promise<SupaResponse<T>> {
  const response = await fetch(url)
  if (!response.ok) {
    return {
      error: {
        code: response.status,
        message: response.statusText,
        requestId: '',
      },
    }
  }
  try {
    return (responseJson ? await response.json() : await response.text()) as T
  } catch (error: any) {
    return {
      error: {
        message: error.message,
        code: 500,
        requestId: '',
      },
    }
  }
}

export type File = {
  name: string
  download_url: string
}

/**
 * Returns the initial migration SQL from a GitHub repo.
 * @param externalId An external GitHub URL for example: https://github.com/vercel/next.js/tree/canary/examples/with-supabase
 */
export async function getInitialMigrationSQLFromGitHubRepo(
  externalId?: string
): Promise<string | null> {
  if (!externalId) return null

  const [, , , owner, repo, , branch, ...pathSegments] = externalId?.split('/') ?? []
  const path = pathSegments.join('/')

  const baseGitHubUrl = `https://api.github.com/repos/${owner}/${repo}/contents/${path}`
  const supabaseFolderUrl = `${baseGitHubUrl}/supabase?ref=${branch}`
  const supabaseMigrationsPath = `supabase/migrations` // TODO: read this from the `supabase/config.toml` file
  const migrationsFolderUrl = `${baseGitHubUrl}/${supabaseMigrationsPath}${
    branch ? `?ref=${branch}` : ``
  }`

  const [supabaseFilesResponse, migrationFilesResponse] = await Promise.all([
    fetchGitHub<File[]>(supabaseFolderUrl),
    fetchGitHub<File[]>(migrationsFolderUrl),
  ])

  if (!isResponseOk(supabaseFilesResponse)) {
    console.warn(`Failed to fetch supabase files from GitHub: ${supabaseFilesResponse.error}`)
    return null
  }
  if (!isResponseOk(migrationFilesResponse)) {
    console.warn(`Failed to fetch migration files from GitHub: ${migrationFilesResponse.error}`)
    return null
  }

  const seedFileUrl = supabaseFilesResponse.find((file) => file.name === 'seed.sql')?.download_url
  const sortedFiles = migrationFilesResponse.sort((a, b) => {
    // sort by name ascending
    if (a.name < b.name) return -1
    if (a.name > b.name) return 1
    return 0
  })
  const migrationFileDownloadUrlPromises = sortedFiles.map((file) =>
    fetchGitHub<string>(file.download_url, false)
  )

  const [seedFileResponse, ...migrationFileResponses] = await Promise.all([
    seedFileUrl ? fetchGitHub<string>(seedFileUrl, false) : Promise.resolve<string>(''),
    ...migrationFileDownloadUrlPromises,
  ])

  const migrations = migrationFileResponses.filter((response) => isResponseOk(response)).join(';')
  const seed = isResponseOk(seedFileResponse) ? seedFileResponse : ''

  const migrationsTableSql = /* SQL */ `
    create schema if not exists supabase_migrations;
    create table if not exists supabase_migrations.schema_migrations (
      version text not null primary key,
      statements text[],
      name text
    );
    ${sortedFiles.map((file, i) => {
      const migration = migrationFileResponses[i]
      if (!isResponseOk(migration)) return ''

      const version = file.name.split('_')[0]
      const statements = JSON.stringify(
        migration
          .split(';')
          .map((statement) => statement.trim())
          .filter(Boolean)
      )

      return /* SQL */ `
        insert into supabase_migrations.schema_migrations (version, statements, name)
        select '${version}', array_agg(jsonb_statements)::text[], '${file.name}'
        from jsonb_array_elements_text($statements$${statements}$statements$::jsonb) as jsonb_statements;
      `
    })}
  `

  return `${migrations};${migrationsTableSql};${seed}`
}

type VercelIntegration = Extract<Integration, { integration: { name: 'Vercel' } }>
type GitHubIntegration = Extract<Integration, { integration: { name: 'GitHub' } }>

export function getIntegrationConfigurationUrl(integration: Integration) {
  if (integration.integration.name === 'Vercel') {
    return getVercelConfigurationUrl(integration as VercelIntegration)
  }

  if (integration.integration.name === 'GitHub') {
    return getGitHubConfigurationUrl(integration as GitHubIntegration)
  }

  return ''
}

export function getVercelConfigurationUrl(integration: VercelIntegration) {
  return `https://vercel.com/dashboard/${
    integration.metadata?.account.type === 'Team'
      ? `${integration.metadata?.account.team_slug}/`
      : ''
  }integrations/${integration.metadata?.configuration_id}`
}

export function getGitHubConfigurationUrl(integration: GitHubIntegration) {
  return `https://github.com/${
    integration.metadata?.account.type === 'Organization'
      ? `organizations/${integration.metadata?.account.name}/`
      : ''
  }settings/installations/${integration.metadata?.installation_id}`
}<|MERGE_RESOLUTION|>--- conflicted
+++ resolved
@@ -1,11 +1,6 @@
-<<<<<<< HEAD
 import { Integration } from 'data/integrations/integrations.types'
-import { SupaResponseV2 } from 'types'
-=======
 import { SupaResponse } from 'types'
-import { Integration } from 'data/integrations/integrations.types'
 import { isResponseOk } from './common/fetch'
->>>>>>> f4479ea2
 
 async function fetchGitHub<T = any>(url: string, responseJson = true): Promise<SupaResponse<T>> {
   const response = await fetch(url)
