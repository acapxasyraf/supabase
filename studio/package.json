{
  "name": "studio",
  "version": "0.0.9",
  "private": true,
  "scripts": {
    "dev": "next dev -p 8082",
    "dev:secrets:pull": "AWS_PROFILE=supabase-dev node internals/getSecrets.js",
    "build": "next build",
    "start": "next start",
    "test": "jest",
    "lint": "next lint",
    "deploy:staging": "VERCEL_ORG_ID=team_E6KJ1W561hMTjon1QSwOh0WO VERCEL_PROJECT_ID=QmcmhbiAtCMFTAHCuGgQscNbke4TzgWULECctNcKmxWCoT vercel --prod -A .vercel/staging.json",
    "storybook": "start-storybook -p 6006",
    "build-storybook": "build-storybook",
    "prettier:check": "prettier --check .",
    "prettier:write": "prettier --write .",
    "codegen": "openapi-typescript http://localhost:8080/api-json -o ./data/api.d.ts"
  },
  "dependencies": {
    "@graphiql/react": "^0.15.0",
    "@graphiql/toolkit": "^0.8.0",
    "@hcaptcha/react-hcaptcha": "^1.4.4",
    "@headlessui/react": "^1.7.14",
    "@monaco-editor/react": "^4.3.1",
    "@next/bundle-analyzer": "^13.4.0",
    "@radix-ui/react-portal": "^1.0.1",
    "@radix-ui/react-tooltip": "^1.0.5",
    "@scaleleap/pg-format": "^1.0.0",
    "@sentry/browser": "^6.15.0",
    "@sentry/nextjs": "^6.17.4",
    "@serafin/schema-builder": "^0.18.2",
    "@stripe/react-stripe-js": "^1.7.0",
    "@stripe/stripe-js": "^1.25.0",
    "@supabase/auth-helpers-nextjs": "^0.5.6",
    "@supabase/auth-helpers-react": "^0.3.1",
    "@supabase/react-data-grid": "^7.1.0-beta.7",
    "@supabase/shared-types": "^0.1.43",
    "@supabase/supabase-js": "^2.23.0",
    "@tanstack/react-query": "^4.22.0",
    "@tanstack/react-query-devtools": "^4.22.0",
    "@zip.js/zip.js": "^2.6.61",
    "ajv": "^8.6.3",
    "analytics-node": "^3.5.0",
    "awesome-debounce-promise": "^2.1.0",
    "blueimp-md5": "^2.19.0",
    "clipboard": "^2.0.8",
    "clsx": "^1.2.1",
    "common": "*",
    "common-tags": "^1.8.2",
    "config": "*",
    "configcat-js": "^7.0.0",
    "dayjs": "^1.11.7",
    "eslint-config-next": "^13.3.0",
    "file-saver": "^2.0.5",
    "framer-motion": "^6.5.1",
    "generate-password": "^1.7.0",
    "graphql": "^16.6.0",
    "graphql-ws": "^5.11.3",
    "html-to-image": "^1.10.8",
    "immutability-helper": "^3.1.1",
    "ip-address": "^8.1.0",
    "json-logic-js": "^2.0.2",
    "lodash": "^4.17.21",
    "lottie-react": "^2.4.0",
    "markdown-table": "=2.0.0",
    "mobx": "^6.3.2",
    "mobx-react-lite": "^3.2.0",
    "monaco-editor": "0.33.0",
    "next": "^12.3.2",
    "next-transpile-modules": "^9.0.0",
<<<<<<< HEAD
    "openai": "^3.3.0",
=======
    "openapi-fetch": "^0.6.1",
>>>>>>> 0d1c84b5
    "openapi-types": "^12.0.2",
    "p-queue": "^6.6.2",
    "papaparse": "^5.3.1",
    "parse-numeric-range": "^1.3.0",
    "path-to-regexp": "^6.2.0",
    "pg-minify": "^1.6.3",
    "prism-react-renderer": "^1.2.1",
    "react": "^17.0.2",
    "react-beautiful-dnd": "^13.1.0",
    "react-contexify": "^5.0.0",
    "react-csv": "^2.0.3",
    "react-datepicker": "^4.8.0",
    "react-dnd": "^14.0.3",
    "react-dnd-html5-backend": "^14.0.1",
    "react-dom": "^17.0.2",
    "react-grid-layout": "^1.3.0",
    "react-hot-toast": "^2.3.0",
    "react-inlinesvg": "^2.3.0",
    "react-intersection-observer": "^9.4.3",
    "react-markdown": "^8.0.3",
    "react-split": "^2.0.13",
    "react-tracked": "^1.7.5",
    "react-virtualized-auto-sizer": "^1.0.6",
    "react-window": "^1.8.6",
    "react-window-infinite-loader": "^1.0.7",
    "recharts": "^2.1.15",
    "sass": "^1.55.0",
    "scheduler": "^0.20.2",
    "semver": "^6.3.0",
    "shared-data": "*",
    "sql-formatter": "^12.2.0",
    "sqlstring": "^2.3.2",
    "ui": "*",
    "uniforms-bootstrap4": "^3.6.2",
    "uniforms-bridge-json-schema": "^3.6.2",
    "uuid": "^9.0.0",
    "valtio": "^1.7.6",
    "yup": "^0.32.11",
    "yup-password": "^0.2.2",
    "zxcvbn": "^4.4.2"
  },
  "devDependencies": {
    "@babel/core": "^7.17.5",
    "@storybook/addon-actions": "^7.0.5",
    "@storybook/addon-essentials": "^6.4.19",
    "@storybook/addon-interactions": "^6.4.19",
    "@storybook/addon-links": "^6.4.19",
    "@storybook/react": "^7.0.5",
    "@storybook/testing-library": "^0.0.9",
    "@supabase/postgres-meta": "^0.64.4",
    "@tailwindcss/typography": "^0.5.9",
    "@testing-library/dom": "^8.19.0",
    "@testing-library/react": "^12.1.5",
    "@testing-library/react-hooks": "^8.0.1",
    "@testing-library/user-event": "^13.5.0",
    "@types/blueimp-md5": "^2.18.0",
    "@types/common-tags": "^1.8.1",
    "@types/file-saver": "^2.0.2",
    "@types/json-logic-js": "^1.2.1",
    "@types/lodash": "^4.14.172",
    "@types/markdown-table": "^3.0.0",
    "@types/papaparse": "^5.3.1",
    "@types/react": "17.0.39",
    "@types/react-beautiful-dnd": "^13.1.2",
    "@types/react-csv": "^1.1.2",
    "@types/react-datepicker": "^4.3.4",
    "@types/react-dom": "^17.0.11",
    "@types/react-grid-layout": "^1.3.0",
    "@types/react-virtualized-auto-sizer": "^1.0.1",
    "@types/react-window": "^1.8.5",
    "@types/react-window-infinite-loader": "^1.0.5",
    "@types/recharts": "^1.8.23",
    "@types/semver": "^7.3.9",
    "@types/sqlstring": "^2.3.0",
    "@types/uuid": "^8.3.4",
    "@types/zxcvbn": "^4.4.1",
    "autoprefixer": "^10.4.14",
    "aws-sdk": "^2.1354.0",
    "babel-loader": "^8.2.3",
    "common": "*",
    "config": "*",
    "jest": "^27.4.7",
    "jest-canvas-mock": "^2.3.1",
    "openapi-typescript": "^6.3.4",
    "postcss": "^8.4.22",
    "prettier": "^2.8.8",
    "storybook-dark-mode": "^3.0.0",
    "superjson": "^1.12.3",
    "tailwindcss": "^3.1.8",
    "typescript": "^5.0.4"
  }
}<|MERGE_RESOLUTION|>--- conflicted
+++ resolved
@@ -68,11 +68,8 @@
     "monaco-editor": "0.33.0",
     "next": "^12.3.2",
     "next-transpile-modules": "^9.0.0",
-<<<<<<< HEAD
     "openai": "^3.3.0",
-=======
     "openapi-fetch": "^0.6.1",
->>>>>>> 0d1c84b5
     "openapi-types": "^12.0.2",
     "p-queue": "^6.6.2",
     "papaparse": "^5.3.1",
