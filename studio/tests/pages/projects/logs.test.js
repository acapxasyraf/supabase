// mock the fetch function
jest.mock('lib/common/fetch')
import { get } from 'lib/common/fetch'

// mock the settings layout
jest.mock('components/layouts', () => ({
  SettingsLayout: jest.fn().mockImplementation(({ children }) => <div>{children}</div>),
}))

// mock mobx
jest.mock('mobx-react-lite')
import { observer } from 'mobx-react-lite'
observer.mockImplementation((v) => v)

// mock the router
jest.mock('next/router')
import { useRouter } from 'next/router'
useRouter.mockReturnValue({ query: { ref: '123', type: 'auth' } })

// mock monaco editor
jest.mock('@monaco-editor/react')
import Editor, { useMonaco } from '@monaco-editor/react'
Editor = jest.fn()
Editor.mockImplementation((props) => {
  return (
    <textarea className="monaco-editor" onChange={(e) => props.onChange(e.target.value)}></textarea>
  )
})
useMonaco.mockImplementation((v) => v)

jest.mock('components/ui/Flag/Flag')
import Flag from 'components/ui/Flag/Flag'
Flag.mockImplementation(({ children }) => <>{children}</>)

import { SWRConfig } from 'swr'
jest.mock('pages/project/[ref]/settings/logs/[type]')
import { LogPage } from 'pages/project/[ref]/settings/logs/[type]'
LogPage.mockImplementation((props) => {
  const Page = jest.requireActual('pages/project/[ref]/settings/logs/[type]').LogPage
  // wrap with SWR to reset the cache each time
  return (
    <SWRConfig value={{ provider: () => new Map() }}>
      <Page {...props} />
    </SWRConfig>
  )
})

import { render, fireEvent, waitFor, screen } from '@testing-library/react'
import userEvent from '@testing-library/user-event'
import { getToggleByText } from '../../helpers'

beforeEach(() => {
  // reset mocks between tests
  get.mockReset()
})
test('can display log data and metadata', async () => {
  const data = [
    {
      id: 'seome-uuid',
      timestamp: 1621323232312,
      event_message: 'some event happened',
      metadata: {
        my_key: 'something_value',
      },
    },
  ]
  get.mockResolvedValue({ data })
  render(<LogPage />)

  await waitFor(() => screen.getByText(/happened/))
  const row = screen.getByText(/happened/)
  fireEvent.click(row)
  await waitFor(() => screen.getByText(/my_key/))
  await waitFor(() => screen.getByText(/something_value/))
})

test('Refreshpage', async () => {
  const data = [
    {
      id: 'some-uuid',
      timestamp: 1621323232312,
      event_message: 'some event happened',
      metadata: {
        my_key: 'something_value',
      },
    },
  ]
  get.mockImplementation((url) => {
    if (url.includes('count')) return { count: 0 }
    return { data }
  })
  render(<LogPage />)
  await waitFor(() => screen.getByText(/happened/))
  get.mockResolvedValueOnce({ data: [] })
  const row = screen.getByText(/happened/)
  fireEvent.click(row)
  await waitFor(() => screen.getByText(/my_key/))

  // simulate refresh
  userEvent.click(screen.getByText(/Refresh/))
  // when log line unmounts and it was focused, should close focus panel
  await waitFor(() => screen.queryByText(/my_key/) === null, { timeout: 1000 })
  await waitFor(() => screen.queryByText(/happened/) === null, { timeout: 1000 })
})

test('Search will trigger a log refresh', async () => {
  get.mockImplementation((url) => {
    if (url.includes('search_query') && url.includes('something')) {
      return {
        data: [
          {
            id: 'some-uuid',
            timestamp: 1621323232312,
            event_message: 'some event happened',
            metadata: {},
          },
        ],
      }
    }
    return { data: [] }
  })
  render(<LogPage />)

  userEvent.type(screen.getByPlaceholderText(/Search/), 'something')
  userEvent.click(screen.getByText('Go'))

  await waitFor(
    () => {
      expect(get).toHaveBeenCalledWith(expect.stringContaining('search_query'))
      expect(get).toHaveBeenCalledWith(expect.stringContaining('something'))
    },
    { timeout: 1500 }
  )

  await waitFor(() => screen.getByText(/happened/), { timeout: 1000 })
})

test('poll count for new messages', async () => {
  get.mockImplementation((url) => {
    if (url.includes('count')) {
      return { data: [{ count: 125 }] }
    }
    return {
      data: [
        {
          id: 'some-uuid',
          timestamp: 1621323232312,
          event_message: 'some event happened',
          metadata: {},
        },
      ],
    }
  })
  render(<LogPage />)
  await waitFor(() => screen.queryByText(/happened/) === null)
  // should display new logs count
  await waitFor(() => screen.getByText(/125/))

  userEvent.click(screen.getByText(/Refresh/))
  await waitFor(() => screen.queryByText(/125/) === null)
  await waitFor(() => screen.getByText(/happened/))
})

test('where clause will trigger a log refresh', async () => {
  get.mockImplementation((url) => {
    if (url.includes('where') && url.includes('something')) {
      return {
        data: [
          {
            id: 'some-uuid',
            timestamp: 1621323232312,
            event_message: 'some event happened',
            metadata: {},
          },
        ],
      }
    }
    return { data: [] }
  })
  const { container } = render(<LogPage />)
  let editor = container.querySelector('.monaco-editor')
  expect(editor).toBeFalsy()
  // TODO: abstract this out into a toggle selection helper
  const toggle = getToggleByText(/via query/)
  expect(toggle).toBeTruthy()
  userEvent.click(toggle)
  await waitFor(() => {
    editor = container.querySelector('.monaco-editor')
    expect(editor).toBeTruthy()
  })
  editor = container.querySelector('.monaco-editor')
  userEvent.type(editor, 'metadata.field = something')
  userEvent.click(screen.getByText('Run'))
  await waitFor(
    () => {
      expect(get).toHaveBeenCalledWith(expect.stringContaining('where'))
      expect(get).toHaveBeenCalledWith(expect.stringContaining('metadata.field'))
    },
    { timeout: 1000 }
  )

  await waitFor(() => screen.getByText(/happened/))
})

<<<<<<< HEAD
test('custom sql querying', async () => {
  get.mockImplementation((url) => {
    if (url.includes('sql=') && url.includes('select')) {
      return {
        data: [
          {
            my_count: 12345,
          },
        ],
      }
    }
    return { data: [] }
  })
  const { container } = render(<LogPage />)
  let editor = container.querySelector('.monaco-editor')
  expect(editor).toBeFalsy()
  // TODO: abstract this out into a toggle selection helper
  const toggle = getToggleByText(/via query/)
  expect(toggle).toBeTruthy()
  userEvent.click(toggle)

  // type into the query editor
  await waitFor(() => {
    editor = container.querySelector('.monaco-editor')
    expect(editor).toBeTruthy()
  })
  editor = container.querySelector('.monaco-editor')
  userEvent.type(editor, 'select count(*) as my_count from edge_logs')

  // should show sandbox warning alert
  await waitFor(() => screen.getByText(/free users are restricted to a 7 day querying window/))

  // should trigger query
  userEvent.click(screen.getByText('Run'))
  await waitFor(
    () => {
      expect(get).toHaveBeenCalledWith(expect.stringContaining('sql='))
      expect(get).toHaveBeenCalledWith(expect.stringContaining('select'))
      expect(get).toHaveBeenCalledWith(expect.stringContaining('edge_logs'))
      expect(get).not.toHaveBeenCalledWith(expect.stringContaining('where'))
    },
    { timeout: 1000 }
  )

  await waitFor(() => screen.getByText(/my_count/)) //column header
  await waitFor(() => screen.getByText(/12345/)) // row value

  // clicking on the row value should not show log selection panel
  userEvent.click(screen.getByText(/12345/))
  await waitFor(() => expect(() => screen.getByText(/Metadata/)).toThrow())
=======
test('load older btn will fetch older logs', async () => {
  get.mockImplementation((url) => {
    if (url.includes('count')) {
      return {}
    }
    return {
      data: [
        {
          id: 'some-uuid',
          timestamp: 1621323232312,
          event_message: 'first event',
          metadata: {},
        },
      ],
    }
  })
  render(<LogPage />)
  // should display first log but not second
  await waitFor(() => screen.getByText('first event'))
  expect(() => screen.getByText('second event')).toThrow()

  get.mockResolvedValueOnce({
    data: [
      {
        id: 'some-uuid2',
        timestamp: 1621323232310,
        event_message: 'second event',
        metadata: {},
      },
    ],
  })
  // should display first and second log
  userEvent.click(screen.getByText('Load older'))
  await waitFor(() => screen.getByText('first event'))
  await waitFor(() => {
    expect(get).toHaveBeenCalledWith(expect.stringContaining('timestamp_end=1'))
  })
  await waitFor(() => screen.getByText('second event'))
>>>>>>> eed05bf9
})<|MERGE_RESOLUTION|>--- conflicted
+++ resolved
@@ -202,7 +202,6 @@
   await waitFor(() => screen.getByText(/happened/))
 })
 
-<<<<<<< HEAD
 test('custom sql querying', async () => {
   get.mockImplementation((url) => {
     if (url.includes('sql=') && url.includes('select')) {
@@ -253,7 +252,8 @@
   // clicking on the row value should not show log selection panel
   userEvent.click(screen.getByText(/12345/))
   await waitFor(() => expect(() => screen.getByText(/Metadata/)).toThrow())
-=======
+})
+
 test('load older btn will fetch older logs', async () => {
   get.mockImplementation((url) => {
     if (url.includes('count')) {
@@ -292,5 +292,4 @@
     expect(get).toHaveBeenCalledWith(expect.stringContaining('timestamp_end=1'))
   })
   await waitFor(() => screen.getByText('second event'))
->>>>>>> eed05bf9
 })