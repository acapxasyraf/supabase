--- conflicted
+++ resolved
@@ -1,6 +1,3 @@
-<<<<<<< HEAD
-[]
-=======
 [
   {
     "tier": "$5 a month",
@@ -202,5 +199,4 @@
     "tier": "$49 a month",
     "sponsor": "CryptoJobsList"
   }
-]
->>>>>>> 692c0f43
+]