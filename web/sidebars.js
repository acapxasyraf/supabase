--- conflicted
+++ resolved
@@ -7,12 +7,7 @@
 
 const supabaseClient = require('./sidebar_spec_supabase')
 const supabaseCli = require('./sidebar_spec_cli')
-<<<<<<< HEAD
-// const postgres = require('./sidebar_spec_postgres')
-=======
-const postgres = require('./sidebar_spec_postgres')
 const dart = require('./sidebar_spec_dart')
->>>>>>> 4bb222ea
 
 module.exports = {
   supabaseClient: [
@@ -22,27 +17,18 @@
       collapsed: false,
       items: supabaseClient.docs,
     },
-<<<<<<< HEAD
     // {
     //   type: 'category',
     //   label: 'Postgres',
     //   collapsed: false,
     //   items: postgres.docs,
     // },
-=======
     {
       type: 'category',
       label: 'Dart',
       collapsed: false,
       items: dart.docs,
     },
-    {
-      type: 'category',
-      label: 'Postgres',
-      collapsed: false,
-      items: postgres.docs,
-    },
->>>>>>> 4bb222ea
     {
       type: 'category',
       label: 'CLI',
