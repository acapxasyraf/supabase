import React from 'react'
import { format } from 'sql-formatter'
import { useCallback, useEffect, useRef, useState } from 'react'
import {
  Button,
  CodeBlock,
  IconAlertTriangle,
  IconCornerDownLeft,
  IconUser,
  Input,
  Toggle,
  MessageRole,
  MessageStatus,
  useAiChat,
  Tabs,
  UseAiChatOptions,
} from 'ui'

<<<<<<< HEAD
import { cn } from '../../../lib/utils/cn'
=======
import { cn } from './../../../lib/utils'
>>>>>>> efa702d1
import { AiIcon, AiIconChat } from '../Command.icons'
import { CommandItem, useAutoInputFocus, useHistoryKeys } from '../Command.utils'
import { useCommandMenu } from '../CommandMenuProvider'
import { SAMPLE_QUERIES } from '../Command.constants'
import SQLOutputActions from './SQLOutputActions'
import { generatePrompt } from './GenerateSQL.utils'
import { ExcludeSchemaAlert, IncludeSchemaAlert, AiWarning } from '../Command.alerts'

const GenerateSQL = () => {
  const [includeSchemaMetadata, setIncludeSchemaMetadata] = useState(false)
  const [selectedCategory, setSelectedCategory] = useState<string>(SAMPLE_QUERIES[0].category)

  const { isLoading, setIsLoading, search, setSearch, isOptedInToAI, metadata, project } =
    useCommandMenu()

  const { flags, definitions } = metadata || {}
  const allowSendingSchemaMetadata =
    project?.ref !== undefined && flags?.allowCMDKDataOptIn && isOptedInToAI

  const messageTemplate = useCallback<NonNullable<UseAiChatOptions['messageTemplate']>>(
    (message) =>
      generatePrompt(message, isOptedInToAI && includeSchemaMetadata ? definitions : undefined),
    [isOptedInToAI, includeSchemaMetadata, definitions]
  )

  const { submit, reset, messages, isResponding, hasError } = useAiChat({
    messageTemplate,
    setIsLoading,
  })

  const inputRef = useAutoInputFocus()

  useHistoryKeys({
    enable: !isResponding,
    messages: messages
      .filter(({ role }) => role === MessageRole.User)
      .map(({ content }) => content),
    setPrompt: setSearch,
  })

  const handleSubmit = useCallback(
    (message: string) => {
      setSearch('')
      submit(message)
    },
    [submit]
  )

  const handleReset = useCallback(() => {
    setSearch('')
    reset()
  }, [reset])

  useEffect(() => {
    if (search) handleSubmit(search)
  }, [])

  // Detect an IME composition (so that we can ignore Enter keypress)
  const [isImeComposing, setIsImeComposing] = useState(false)

  const formatAnswer = (answer: string) => {
    try {
      return format(answer, {
        language: 'postgresql',
        keywordCase: 'lower',
      })
    } catch (error: any) {
      return answer
    }
  }

  return (
    <div onClick={(e) => e.stopPropagation()}>
      <div
        className={cn(
          'relative py-4 max-h-[420px] overflow-auto',
          allowSendingSchemaMetadata ? 'mb-[155px]' : 'mb-[64px]'
        )}
      >
        {messages.map((message, i) => {
          switch (message.role) {
            case MessageRole.User:
              return (
                <div className="flex gap-6 mx-4 [overflow-anchor:none] mb-6">
                  <div
                    className="
                      w-7 h-7 bg-scale-200 rounded-full border border-scale-400 flex items-center justify-center text-scale-1000 first-letter:
                      ring-scale-200 ring-1 shadow-sm
                    "
                  >
                    <IconUser strokeWidth={1.5} size={16} />
                  </div>
                  <div className="flex items-center prose text-scale-1100 text-sm">
                    {message.content}
                  </div>
                </div>
              )
            case MessageRole.Assistant:
              const unformattedAnswer = message.content
                .replace(/```sql/g, '')
                .replace(/```.*/gs, '')
                .replace(/-- End of SQL query\.*/g, '')
                .trim()

              const answer =
                message.status === MessageStatus.Complete
                  ? formatAnswer(unformattedAnswer)
                  : unformattedAnswer
              const cantHelp =
                answer.replace(/^-- /, '') === "Sorry, I don't know how to help with that."

              return (
                <div className="px-4 [overflow-anchor:none] mb-6">
                  <div className="flex gap-6 [overflow-anchor:none] mb-6">
                    <div>
                      <AiIconChat />
                    </div>
                    <>
                      {message.status === MessageStatus.Pending ? (
                        <div className="bg-scale-700 h-[21px] w-[13px] mt-1 animate-bounce"></div>
                      ) : cantHelp ? (
                        <div className="p-6 flex flex-col flex-grow items-center gap-6 mt-4">
                          <IconAlertTriangle
                            className="text-amber-900"
                            strokeWidth={1.5}
                            size={21}
                          />
                          <p className="text-lg text-scale-1200 text-center">
                            Sorry, I don't know how to help with that.
                          </p>
                          <Button size="tiny" type="secondary" onClick={handleReset}>
                            Try again?
                          </Button>
                        </div>
                      ) : (
                        <div className="space-y-2 flex-grow max-w-[93%]">
                          <div className="-space-y-px">
                            <CodeBlock
                              hideCopy
                              language="sql"
                              className="
                                relative prose dark:prose-dark bg-scale-300 max-w-none !mb-0
                                !rounded-b-none
                                
                              "
                            >
                              {answer}
                            </CodeBlock>
                            <AiWarning className="!rounded-t-none border-scale-400" />
                          </div>
                          {message.status === MessageStatus.Complete && (
                            <SQLOutputActions answer={answer} messages={messages.slice(0, i + 1)} />
                          )}
                        </div>
                      )}
                    </>
                  </div>
                </div>
              )
          }
        })}

        {messages.length === 0 && !hasError && (
          <div>
            <div className="px-4">
              <h3 className="text-base text-scale-1100">
                Describe what you need and Supabase AI will try to generate the relevant SQL
                statements
              </h3>
              <p className="text-sm mt-1 text-scale-1100">
                Here are some example prompts to try out:
              </p>
            </div>
            <div className="mt-4 border-t pt-4 ml-4">
              <Tabs type="rounded-pills" size="small">
                {SAMPLE_QUERIES.map((sample) => (
                  <Tabs.Panel
                    key={sample.category}
                    id={sample.category}
                    label={sample.category}
                    className="mt-4"
                  >
                    <div className="mr-8">
                      {SAMPLE_QUERIES.find(
                        (item) => item.category === sample.category
                      )?.queries.map((query) => (
                        <CommandItem
                          type="command"
                          onSelect={() => {
                            if (!search) {
                              handleSubmit(query)
                            }
                          }}
                          onKeyDown={(e) => {
                            switch (e.key) {
                              case 'Enter':
                                if (!search || isLoading || isResponding || isImeComposing) {
                                  return
                                }
                                return handleSubmit(query)
                              default:
                                return
                            }
                          }}
                          forceMount
                          key={query.replace(/\s+/g, '_')}
                        >
                          <div className="flex">
                            <div>
                              <AiIcon />
                            </div>
                            <p>{query}</p>
                          </div>
                        </CommandItem>
                      ))}
                    </div>
                  </Tabs.Panel>
                ))}
              </Tabs>
            </div>
          </div>
        )}

        {hasError && (
          <div className="p-6 flex flex-col items-center gap-6 mt-4">
            <IconAlertTriangle className="text-amber-900" strokeWidth={1.5} size={21} />
            <p className="text-lg text-scale-1200 text-center">
              Sorry, looks like Clippy is having a hard time!
            </p>
            <p className="text-sm text-scale-900 text-center">Please try again in a bit.</p>
            <Button size="tiny" type="secondary" onClick={handleReset}>
              Try again?
            </Button>
          </div>
        )}

        <div className="[overflow-anchor:auto] h-px w-full"></div>
      </div>

      <div className="absolute bottom-0 w-full bg-scale-200 pt-4">
        {/* {messages.length > 0 && !hasError && <AiWarning className="mb-4 mx-4" />} */}
        {allowSendingSchemaMetadata && (
          <div className="mb-4">
            {messages.length === 0 ? (
              <div className="flex items-center justify-between px-6 py-3">
                <div>
                  <p className="text-sm">
                    Include table names, column names and their corresponding data types in
                    conversation
                  </p>
                  <p className="text-sm text-scale-1100">
                    This will generate answers that are more relevant to your project during the
                    current conversation
                  </p>
                </div>
                <Toggle
                  disabled={!isOptedInToAI || isLoading || isResponding}
                  checked={includeSchemaMetadata}
                  onChange={() => setIncludeSchemaMetadata((prev) => !prev)}
                />
              </div>
            ) : includeSchemaMetadata ? (
              <IncludeSchemaAlert />
            ) : (
              <ExcludeSchemaAlert />
            )}
          </div>
        )}
        <Input
          inputRef={inputRef}
          className="bg-scale-100 rounded mx-3 mb-4 [&_input]:pr-32 md:[&_input]:pr-40"
          autoFocus
          placeholder={
            isLoading || isResponding
              ? 'Waiting on an answer...'
              : 'Describe what you need and Supabase AI will try to generate the relevant SQL statements'
          }
          value={search}
          actions={
            <>
              {!isLoading && !isResponding ? (
                <div
                  className={`flex items-center gap-3 mr-3 transition-opacity duration-700 ${
                    search ? 'opacity-100' : 'opacity-0'
                  }`}
                >
                  <span className="text-scale-1100">Submit message</span>
                  <div className="hidden text-scale-1100 md:flex items-center justify-center h-6 w-6 rounded bg-scale-500">
                    <IconCornerDownLeft size={12} strokeWidth={1.5} />
                  </div>
                </div>
              ) : null}
            </>
          }
          onChange={(e) => {
            if (!isLoading || !isResponding) {
              setSearch(e.target.value)
            }
          }}
          onCompositionStart={() => setIsImeComposing(true)}
          onCompositionEnd={() => setIsImeComposing(false)}
          onKeyDown={(e) => {
            switch (e.key) {
              case 'Enter':
                if (!search || isLoading || isResponding || isImeComposing) {
                  return
                }
                return handleSubmit(search)
              default:
                return
            }
          }}
        />
      </div>
    </div>
  )
}

export default GenerateSQL<|MERGE_RESOLUTION|>--- conflicted
+++ resolved
@@ -16,11 +16,7 @@
   UseAiChatOptions,
 } from 'ui'
 
-<<<<<<< HEAD
-import { cn } from '../../../lib/utils/cn'
-=======
 import { cn } from './../../../lib/utils'
->>>>>>> efa702d1
 import { AiIcon, AiIconChat } from '../Command.icons'
 import { CommandItem, useAutoInputFocus, useHistoryKeys } from '../Command.utils'
 import { useCommandMenu } from '../CommandMenuProvider'
