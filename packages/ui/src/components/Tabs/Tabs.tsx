--- conflicted
+++ resolved
@@ -54,8 +54,6 @@
 
   let __styles = styleHandler('tabs')
 
-<<<<<<< HEAD
-=======
   if (children && !Array.isArray(children)) {
     children = [children]
   }
@@ -63,7 +61,6 @@
   // Exclude children that are just conditional elements
   children = children.filter((it) => it)
 
->>>>>>> cf044f0c
   const tabIds = children.map((tab) => tab.props.id)
 
   const { groupActiveId, setGroupActiveId } = useTabGroup(tabIds)
