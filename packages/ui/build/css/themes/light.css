/**
 * Do not edit directly
<<<<<<< HEAD
 * Generated on Tue, 23 May 2023 11:26:05 GMT
 */

:root {
  --utility-github-background: 0deg 0% 100%;
  --utility-mix-negative: 0deg 0% 100%;
  --utility-mix-positive: 0deg 0% 0%;
  --darken-percentage: 0.2;
  --shading-hardest-xll: 0.85;
  --shading-hardest-xl: 0.75;
  --shading-hardest: 0.65;
  --shading-harder: 0.5;
  --shading-hard: 0.3;
  --shading-soft: 0.035;
  --shading-default: 0.1;
  --text-override-lighten-strength: 5;
  --theme-variables-text-body: 195deg 7.1% 11%; /* og color is colors.Slate.Dark.2 */
  --theme-variables-success: 123.8deg 100% 66.3%;
  --theme-variables-danger: 0deg 100% 64.7%;
  --theme-variables-warning: 26.9deg 93.8% 56.1%;
  --theme-variables-background-body-alt: 0deg 0% 100%; /*  og color is colors.Gray.Dark.1 */
  --theme-variables-background-body: 210deg 16.7% 97.6%; /* og color is colors.Slate.Light.2 */
  --theme-variables-background: 0deg 0% 98.4%; /* og color is  colors.Slate.Light.1 */
  --theme-variables-brand: 153.1deg 60.2% 52.7%;
  --text-color-disabled-default: 195deg 7.1% 5.5%;
  --text-color-danger-default: var(--theme-variables-danger);
  --text-color-warning-default: var(--theme-variables-warning);
  --text-color-link-default: var(--theme-variables-brand);
  --text-color-success-default: var(--theme-variables-success);
  --text-color-body-default: var(--theme-variables-text-body);
  --background-color-danger-default: var(--theme-variables-danger);
  --background-color-danger-300: 8deg 100% 95.2%;
  --background-color-danger-200: 6.9deg 100% 83.3%;
  --background-color-danger-100: 5.3deg 100% 76.2%;
  --background-color-warning-default: var(--theme-variables-warning);
  --background-color-warning-300: 23.5deg 100% 94.4%;
  --background-color-warning-200: 24.6deg 100% 80.1%;
  --background-color-warning-100: 25.2deg 100% 71.2%;
  --background-color-success-default: var(--theme-variables-success);
  --background-color-success-300: 112deg 100% 95.7%;
  --background-color-success-200: 114deg 100% 85.3%;
  --background-color-success-100: 117deg 100% 78.9%;
  --background-color-body-alt: var(--theme-variables-background-body-alt);
  --background-color-body: var(--theme-variables-background-body); /* Background color used for the main page body. */
  --background-color-default: var(--theme-variables-background); /* Default background color for any container. */
  --text-color-body-lightest: 195deg 1% 65.6%;
  --text-color-body-lighter: 195deg 1% 51.8%;
  --text-color-body-light: 195deg 1.9% 34.3%;
  --border-color-selection: 91.8deg 0% 45.9%;
  --border-color-body-alt: 91.8deg 0% 96%;
  --border-color-body: 210deg 6.1% 93.7%;
  --border-color-default: 91.8deg 0% 94.5%; /* Default border color */
  --background-color-control: 91.8deg 0% 98.9%;
  --background-color-selection: 91.8deg 0% 94.5%;
  --border-color-control: 91.8deg 0% 90.8%;
=======
 * Generated on Fri, 23 Jun 2023 14:10:57 GMT
 */

.light {
  --destructive-default: red;
  --destructive-300: #ffbfbf;
  --destructive-200: #fd7d7d;
  --background-secondary: #;
  --background-muted: #fff;
  --foreground-muted: #fff;
  --foreground-strong: #fff;
  --border-overlay: var(--colors-slate-light-4);
  --border-secondary: var(--colors-gray-dark-4);
  --border-muted: var(--colors-gray-dark-4);
  --border-default: var(--colors-gray-dark-4);
  --background-selection: var(--colors-gray-light-4);
  --background-overlay: var(--colors-slate-light-1);
  --background-default: var(--colors-slate-light-1);
  --foreground-lighter: var(--colors-slate-light-10);
  --foreground-light: var(--colors-slate-light-11);
  --foreground-default: var(--colors-slate-light-12);
>>>>>>> 0c72f255
}<|MERGE_RESOLUTION|>--- conflicted
+++ resolved
@@ -1,63 +1,6 @@
 /**
  * Do not edit directly
-<<<<<<< HEAD
- * Generated on Tue, 23 May 2023 11:26:05 GMT
- */
-
-:root {
-  --utility-github-background: 0deg 0% 100%;
-  --utility-mix-negative: 0deg 0% 100%;
-  --utility-mix-positive: 0deg 0% 0%;
-  --darken-percentage: 0.2;
-  --shading-hardest-xll: 0.85;
-  --shading-hardest-xl: 0.75;
-  --shading-hardest: 0.65;
-  --shading-harder: 0.5;
-  --shading-hard: 0.3;
-  --shading-soft: 0.035;
-  --shading-default: 0.1;
-  --text-override-lighten-strength: 5;
-  --theme-variables-text-body: 195deg 7.1% 11%; /* og color is colors.Slate.Dark.2 */
-  --theme-variables-success: 123.8deg 100% 66.3%;
-  --theme-variables-danger: 0deg 100% 64.7%;
-  --theme-variables-warning: 26.9deg 93.8% 56.1%;
-  --theme-variables-background-body-alt: 0deg 0% 100%; /*  og color is colors.Gray.Dark.1 */
-  --theme-variables-background-body: 210deg 16.7% 97.6%; /* og color is colors.Slate.Light.2 */
-  --theme-variables-background: 0deg 0% 98.4%; /* og color is  colors.Slate.Light.1 */
-  --theme-variables-brand: 153.1deg 60.2% 52.7%;
-  --text-color-disabled-default: 195deg 7.1% 5.5%;
-  --text-color-danger-default: var(--theme-variables-danger);
-  --text-color-warning-default: var(--theme-variables-warning);
-  --text-color-link-default: var(--theme-variables-brand);
-  --text-color-success-default: var(--theme-variables-success);
-  --text-color-body-default: var(--theme-variables-text-body);
-  --background-color-danger-default: var(--theme-variables-danger);
-  --background-color-danger-300: 8deg 100% 95.2%;
-  --background-color-danger-200: 6.9deg 100% 83.3%;
-  --background-color-danger-100: 5.3deg 100% 76.2%;
-  --background-color-warning-default: var(--theme-variables-warning);
-  --background-color-warning-300: 23.5deg 100% 94.4%;
-  --background-color-warning-200: 24.6deg 100% 80.1%;
-  --background-color-warning-100: 25.2deg 100% 71.2%;
-  --background-color-success-default: var(--theme-variables-success);
-  --background-color-success-300: 112deg 100% 95.7%;
-  --background-color-success-200: 114deg 100% 85.3%;
-  --background-color-success-100: 117deg 100% 78.9%;
-  --background-color-body-alt: var(--theme-variables-background-body-alt);
-  --background-color-body: var(--theme-variables-background-body); /* Background color used for the main page body. */
-  --background-color-default: var(--theme-variables-background); /* Default background color for any container. */
-  --text-color-body-lightest: 195deg 1% 65.6%;
-  --text-color-body-lighter: 195deg 1% 51.8%;
-  --text-color-body-light: 195deg 1.9% 34.3%;
-  --border-color-selection: 91.8deg 0% 45.9%;
-  --border-color-body-alt: 91.8deg 0% 96%;
-  --border-color-body: 210deg 6.1% 93.7%;
-  --border-color-default: 91.8deg 0% 94.5%; /* Default border color */
-  --background-color-control: 91.8deg 0% 98.9%;
-  --background-color-selection: 91.8deg 0% 94.5%;
-  --border-color-control: 91.8deg 0% 90.8%;
-=======
- * Generated on Fri, 23 Jun 2023 14:10:57 GMT
+ * Generated on Fri, 23 Jun 2023 14:34:03 GMT
  */
 
 .light {
@@ -78,5 +21,4 @@
   --foreground-lighter: var(--colors-slate-light-10);
   --foreground-light: var(--colors-slate-light-11);
   --foreground-default: var(--colors-slate-light-12);
->>>>>>> 0c72f255
 }